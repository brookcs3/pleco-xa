--- conflicted
+++ resolved
@@ -28,11 +28,7 @@
 
 ## 2. Deploy the API
 
-<<<<<<< HEAD
 This folder provides two serverless handlers you can deploy anywhere:
-=======
-The `railway-api` directory defines an Express server exposing two endpoints:
->>>>>>> b07fb040
 
 - `createSession.js` – creates a Checkout session and returns the redirect URL
 - `success.js` – verifies the session and returns a signed token
