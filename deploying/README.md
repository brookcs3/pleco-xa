# Deploying Pleco Xa with Railway

This folder contains a minimal example for running a Stripe Checkout backend on
[Railway](https://railway.app/). After a successful payment the API returns a
signed token that your client-side paywall script can store to unlock premium
features. These handlers can also be deployed on any Node-compatible
serverless provider such as Vercel or Netlify.

## 1. Create a Railway Project


1. Install the [Railway CLI](https://docs.railway.app/cli/install).
2. From this folder run `railway init` and follow the prompts.


### Environment Variables

Set these variables in the Railway dashboard or a local `.env` file:

- `STRIPE_SECRET` – your Stripe secret key
- `PREMIUM_PRICE_ID` – the Stripe price ID
- `PREMIUM_TOKEN_SECRET` – random string for signing tokens
- `BASE_URL` – public URL of your static site (e.g. `https://pleco-xa.com`)

Example `.env` file:

```bash
STRIPE_SECRET=sk_test_your_key
PREMIUM_PRICE_ID=price_123
PREMIUM_TOKEN_SECRET=your_token_secret
BASE_URL=https://your-site.com
```

## 2. Deploy the API

This folder provides two serverless handlers you can deploy anywhere:

- `createSession.js` – creates a Checkout session and returns the redirect URL
- `success.js` – verifies the session and returns a signed token
These handlers are wired up by `server.js`, which starts an Express server when
`npm start` is run.

Run `railway up` from the same `railway-api` folder to deploy these functions.
Railway will install the dependencies declared in `package.json` automatically.
<<<<<<< HEAD
A `Dockerfile` is included so the service can be built and started without any
additional configuration.
Note: the Nixpacks configuration runs `npm ci`, which requires a `package-lock.json`. This example does not include a lockfile, so Railway falls back to `npm install` during deployment. Generate a lock file first if you want to use `npm ci` for reproducible installs.

=======
The `.nixpacks.toml` in this directory pins **Node 20** and runs `npm ci` before
starting the service. A `Dockerfile` is included so the service can be built and
started without any additional configuration.

When testing locally, use Node 20 and run the same commands:

```bash
npm ci
npm start
```
>>>>>>> 8d206642

## 3. Integrate with the Paywall

On your success page, call `/success?session_id=...` to obtain the token and save
it in `localStorage` using the provided `paywall.js` helper. The token can then
be checked on subsequent visits to unlock premium UI elements.
<|MERGE_RESOLUTION|>--- conflicted
+++ resolved
@@ -42,23 +42,11 @@
 
 Run `railway up` from the same `railway-api` folder to deploy these functions.
 Railway will install the dependencies declared in `package.json` automatically.
-<<<<<<< HEAD
 A `Dockerfile` is included so the service can be built and started without any
 additional configuration.
 Note: the Nixpacks configuration runs `npm ci`, which requires a `package-lock.json`. This example does not include a lockfile, so Railway falls back to `npm install` during deployment. Generate a lock file first if you want to use `npm ci` for reproducible installs.
 
-=======
-The `.nixpacks.toml` in this directory pins **Node 20** and runs `npm ci` before
-starting the service. A `Dockerfile` is included so the service can be built and
-started without any additional configuration.
 
-When testing locally, use Node 20 and run the same commands:
-
-```bash
-npm ci
-npm start
-```
->>>>>>> 8d206642
 
 ## 3. Integrate with the Paywall
 
