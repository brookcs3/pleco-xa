/**
 * Audio utility functions for processing and manipulating audio data.
 */
// @ts-check
/**
 * Create a loopable AudioBuffer with custom waveform, multichannel support, and export options.
 *
 * @param {Object} options - Options for buffer creation.
 * @param {number} options.loopLengthSeconds - Length of each loop in seconds.
 * @param {number} options.sampleRate - Sample rate of the buffer (default: 44100).
 * @param {function} options.waveformFn - Function to generate waveform values (default: 440Hz sine wave).
 * @param {number} options.channels - Number of audio channels (default: 1).
 * @param {boolean} options.loopable - Whether to set loop points for seamless looping (default: false).
 * @param {number} options.repeats - Number of times to repeat the loop.
 * @returns {AudioBuffer | {buffer: AudioBuffer, loopStart: number, loopEnd: number}} - The generated AudioBuffer or an object with buffer and loop points if loopable.
 */
export function createLoopBuffer({
  loopLengthSeconds,
  repeats,
  sampleRate = 44100,
  waveformFn = (t) => Math.sin(2 * Math.PI * 440 * t),
  channels = 1,
  loopable = false,
}) {
  const ctx = new AudioContext({ sampleRate })
  const segmentLength = Math.floor(sampleRate * loopLengthSeconds)
  const totalLength = segmentLength * repeats
  const buffer = ctx.createBuffer(channels, totalLength, sampleRate)

  for (let ch = 0; ch < channels; ch++) {
    const data = buffer.getChannelData(ch)
    for (let r = 0; r < repeats; r++) {
      const start = r * segmentLength
      for (let i = 0; i < segmentLength; i++) {
        const t = i / sampleRate
        data[start + i] = waveformFn(t)
      }
    }
  }

  if (loopable) {
    // AudioBuffer does not support loopStart/loopEnd properties.
    // Loop points should be set on the AudioBufferSourceNode when playing:
    // source.loop = true;
    // source.loopStart = 0;
    // source.loopEnd = loopLengthSeconds * repeats;
    // Optionally, you can return loop points for use during playback:
    return {
      buffer,
      loopStart: 0,
      loopEnd: loopLengthSeconds * repeats,
    }
  }

  return buffer
}

/**
 * Export an AudioBuffer as a .wav file.
 *
 * @param {AudioBuffer} buffer - The AudioBuffer to export.
 * @returns {Blob} - A Blob representing the .wav file.
 */
export function exportBufferAsWav(buffer) {
  const numChannels = buffer.numberOfChannels
  const sampleRate = buffer.sampleRate
  const length = buffer.length
  const wavBuffer = new ArrayBuffer(44 + length * numChannels * 2)
  const view = new DataView(wavBuffer)

  // Write WAV header
  const writeString = (offset, str) => {
    for (let i = 0; i < str.length; i++) {
      view.setUint8(offset + i, str.charCodeAt(i))
    }
  }

  writeString(0, 'RIFF')
  view.setUint32(4, 36 + length * numChannels * 2, true)
  writeString(8, 'WAVE')
  writeString(12, 'fmt ')
  view.setUint32(16, 16, true)
  view.setUint16(20, 1, true)
  view.setUint16(22, numChannels, true)
  view.setUint32(24, sampleRate, true)
  view.setUint32(28, sampleRate * numChannels * 2, true)
  view.setUint16(32, numChannels * 2, true)
  view.setUint16(34, 16, true)
  writeString(36, 'data')
  view.setUint32(40, length * numChannels * 2, true)

  // Write PCM data
  let offset = 44
  for (let ch = 0; ch < numChannels; ch++) {
    const data = buffer.getChannelData(ch)
    for (let i = 0; i < length; i++) {
      const sample = Math.max(-1, Math.min(1, data[i]))
      view.setInt16(
        offset,
        sample < 0 ? sample * 0x8000 : sample * 0x7fff,
        true,
      )
      offset += 2
    }
  }

  return new Blob([view], { type: 'audio/wav' })
}

/**
 * Compute the Root Mean Square (RMS) energy of an audio buffer.
 *
 * @param {AudioBuffer} audioBuffer - The AudioBuffer to analyze.
 * @returns {number} - The RMS energy value.
 */
export function computeRMS(audioBuffer) {
  const numChannels = audioBuffer.numberOfChannels
  let totalSumOfSquares = 0
  let totalSamples = 0

  for (let channel = 0; channel < numChannels; channel++) {
    const data = audioBuffer.getChannelData(channel)
    const length = data.length
    let sumOfSquares = 0

    for (let i = 0; i < length; i++) {
      sumOfSquares += data[i] * data[i]
    }

    totalSumOfSquares += sumOfSquares
    totalSamples += length
  }

  if (totalSamples === 0) return 0
  return Math.sqrt(totalSumOfSquares / totalSamples)
}

/**
 * Define multiple loop points for playback.
 *
 * @param {AudioBuffer} buffer - The AudioBuffer to use.
 * @param {number} loopLengthSeconds - Length of each loop in seconds.
 * @param {number} repeats - Number of loops to define.
 * @returns {Array<{loopStart: number, loopEnd: number}>} - Array of loop points.
 */
export function defineMultipleLoopPoints(buffer, loopLengthSeconds, repeats) {
  const loopPoints = []

  for (let i = 0; i < repeats; i++) {
    const loopStart = i * loopLengthSeconds
    const loopEnd = (i + 1) * loopLengthSeconds
    loopPoints.push({ loopStart, loopEnd })
  }

  return loopPoints
}

export function computePeak(audioBuffer) {
  const channels = audioBuffer.numberOfChannels || 1
  let peak = 0
  for (let ch = 0; ch < channels; ch++) {
    const data = audioBuffer.getChannelData(ch)
    for (let i = 0; i < data.length; i++) {
      const val = Math.abs(data[i])
      if (val > peak) peak = val
    }
  }
  return peak
}

export function computeZeroCrossingRate(audioBuffer) {
  const channels = audioBuffer.numberOfChannels || 1
  let totalRate = 0

  for (let ch = 0; ch < channels; ch++) {
    const data = audioBuffer.getChannelData(ch)
    let crossings = 0

    for (let i = 1; i < data.length; i++) {
      if (
        (data[i - 1] >= 0 && data[i] < 0) ||
        (data[i - 1] < 0 && data[i] >= 0)
      ) {
        crossings++
      }
    }
<<<<<<< HEAD
    samples += data.length
=======

    if (data.length) {
      totalRate += crossings / data.length
    }
>>>>>>> fbcec5ba
  }

  return channels ? totalRate / channels : 0
}

export function reverseBufferSection(buffer, start, end) {
  for (let c = 0; c < buffer.numberOfChannels; c++) {
    const data = buffer.getChannelData(c)
    let i = 0
    let j = end - start - 1
    while (i < j) {
      const a = data[start + i]
      data[start + i] = data[start + j]
      data[start + j] = a
      i++
      j--
    }
  }
  return buffer
}

export function findZeroCrossing(data, startIndex) {
  for (let i = startIndex + 1; i < data.length; i++) {
    if ((data[i - 1] >= 0 && data[i] < 0) || (data[i - 1] < 0 && data[i] >= 0)) {
      return i - 1
    }
  }
  return startIndex
}

export function findAllZeroCrossings(data, start = 0) {
  const indices = []
  for (let i = Math.max(1, start); i < data.length; i++) {
    if ((data[i - 1] >= 0 && data[i] < 0) || (data[i - 1] < 0 && data[i] >= 0)) {
      indices.push(i)
    }
  }
  return indices
}

export function findAudioStart(channelData, sampleRate, threshold = 0.02) {
  for (let i = 0; i < channelData.length; i++) {
    if (Math.abs(channelData[i]) >= threshold) {
      return findZeroCrossing(channelData, i)
    }
  }
  return 0
}

export function applyHannWindow(audioData) {
  const len = audioData.length
  const result = new Float32Array(len)
  for (let i = 0; i < len; i++) {
    const w = 0.5 * (1 - Math.cos((2 * Math.PI * i) / (len - 1)))
    result[i] = audioData[i] * w
  }
  return result
}

// Example usage:
// const buffer = createLoopBuffer({
// //   loopLengthSeconds: 2,
// //   repeats: 5,
// //   sampleRate: 44100,
// //   waveformFn: (t) => Math.sin(2 * Math.PI * 440 * t),
// //   channels: 1,
// //   loopable: true,
// // });
//
// const loopPoints = defineMultipleLoopPoints(buffer.buffer, 2, 5);
// console.log('Defined loop points:', loopPoints);<|MERGE_RESOLUTION|>--- conflicted
+++ resolved
@@ -184,14 +184,8 @@
         crossings++
       }
     }
-<<<<<<< HEAD
     samples += data.length
-=======
-
-    if (data.length) {
-      totalRate += crossings / data.length
-    }
->>>>>>> fbcec5ba
+
   }
 
   return channels ? totalRate / channels : 0
