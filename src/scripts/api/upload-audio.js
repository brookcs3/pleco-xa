--- conflicted
+++ resolved
@@ -19,21 +19,13 @@
 
     // Validate file type
     const allowedTypes = [
-<<<<<<< HEAD
       'assets/audio/mpeg',
       'audio/wav',
       'assets/audio/mp4',
       'assets/audio/m4a',
       'assets/audio/aiff',
       'assets/audio/x-aiff',
-=======
-      'audio/mpeg',
-      'audio/wav',
-      'audio/mp4',
-      'audio/m4a',
-      'audio/aiff',
-      'audio/x-aiff',
->>>>>>> aab8befc
+
     ]
     if (!allowedTypes.includes(audioFile.type)) {
       return new Response(JSON.stringify({ error: 'Invalid file type' }), {
