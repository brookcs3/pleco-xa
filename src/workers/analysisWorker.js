--- conflicted
+++ resolved
@@ -1,10 +1,7 @@
-<<<<<<< HEAD
 import { detectBPM } from '../scripts/analysis/BPMDetector.ts';
 import { analyzeLoop } from '../scripts/analysis/LoopAnalyzer.ts';
-=======
 import { fastBPMDetect } from '../scripts/analysis/BPMDetector.js';
 import { fastLoopAnalysis } from '../scripts/xa-loop.js';
->>>>>>> 178bb815
 
 self.onmessage = async (event) => {
   const arrayBuffer = event.data;
