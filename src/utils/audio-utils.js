--- conflicted
+++ resolved
@@ -204,29 +204,17 @@
 }
 
 /**
-<<<<<<< HEAD
  * Compute RMS energy of raw PCM data
-=======
- * Compute RMS energy of a sample array
->>>>>>> 2cf4b8b1
  * @param {Float32Array} y - Audio samples
  * @returns {number} RMS energy
  */
 export function rms_energy(y) {
-<<<<<<< HEAD
   const sum = y.reduce((acc, v) => acc + v * v, 0);
-=======
-  const sum = y.reduce((acc, val) => acc + val * val, 0);
->>>>>>> 2cf4b8b1
   return Math.sqrt(sum / y.length);
 }
 
 /**
-<<<<<<< HEAD
  * Convert linear amplitude to decibels
-=======
- * Convert amplitude level to decibels
->>>>>>> 2cf4b8b1
  * @param {number} level - Linear amplitude
  * @param {number} ref - Reference level (default 1.0)
  * @returns {number} Level in dB
@@ -236,11 +224,7 @@
 }
 
 /**
-<<<<<<< HEAD
  * Convert dB back to linear amplitude
-=======
- * Convert decibel value to linear amplitude
->>>>>>> 2cf4b8b1
  * @param {number} db - Level in dB
  * @param {number} ref - Reference level (default 1.0)
  * @returns {number} Linear amplitude
@@ -250,7 +234,6 @@
 }
 
 /**
-<<<<<<< HEAD
  * Convert frames to sample indices
  * @param {Array|number} frames
  * @param {number} hop_length
@@ -259,22 +242,11 @@
 export function frames_to_samples(frames, hop_length = 512) {
   if (Array.isArray(frames)) {
     return frames.map((f) => Math.round(f * hop_length));
-=======
- * Convert frame index/array to sample index/array
- * @param {Array|number} frames - Frame indices
- * @param {number} hop_length - Samples between frames
- * @returns {Array|number} Sample indices
- */
-export function frames_to_samples(frames, hop_length = 512) {
-  if (Array.isArray(frames)) {
-    return frames.map(frame => Math.round(frame * hop_length));
->>>>>>> 2cf4b8b1
   }
   return Math.round(frames * hop_length);
 }
 
 /**
-<<<<<<< HEAD
  * Convert frame indices to time values
  * @param {Array|number} frames
  * @param {number} sr
@@ -284,23 +256,11 @@
 export function frames_to_time(frames, sr = 22050, hop_length = 512) {
   if (Array.isArray(frames)) {
     return frames.map((f) => (f * hop_length) / sr);
-=======
- * Convert frame index/array to time in seconds
- * @param {Array|number} frames
- * @param {number} sr - Sample rate
- * @param {number} hop_length - Samples between frames
- * @returns {Array|number} Time values
- */
-export function frames_to_time(frames, sr = 22050, hop_length = 512) {
-  if (Array.isArray(frames)) {
-    return frames.map(frame => (frame * hop_length) / sr);
->>>>>>> 2cf4b8b1
   }
   return (frames * hop_length) / sr;
 }
 
 /**
-<<<<<<< HEAD
  * Convert samples to frame indices
  * @param {Array|number} samples
  * @param {number} hop_length
@@ -309,23 +269,12 @@
 export function samples_to_frames(samples, hop_length = 512) {
   if (Array.isArray(samples)) {
     return samples.map((s) => Math.round(s / hop_length));
-=======
- * Convert sample index/array to frame index/array
- * @param {Array|number} samples
- * @param {number} hop_length - Samples between frames
- * @returns {Array|number} Frame indices
- */
-export function samples_to_frames(samples, hop_length = 512) {
-  if (Array.isArray(samples)) {
-    return samples.map(sample => Math.round(sample / hop_length));
->>>>>>> 2cf4b8b1
   }
   return Math.round(samples / hop_length);
 }
 
 /**
  * Convert time values to frame indices
-<<<<<<< HEAD
  * @param {Array|number} times
  * @param {number} sr
  * @param {number} hop_length
@@ -334,22 +283,11 @@
 export function time_to_frames(times, sr = 22050, hop_length = 512) {
   if (Array.isArray(times)) {
     return times.map((t) => Math.round((t * sr) / hop_length));
-=======
- * @param {Array|number} times - Time values in seconds
- * @param {number} sr - Sample rate
- * @param {number} hop_length - Samples between frames
- * @returns {Array|number} Frame indices
- */
-export function time_to_frames(times, sr = 22050, hop_length = 512) {
-  if (Array.isArray(times)) {
-    return times.map(time => Math.round((time * sr) / hop_length));
->>>>>>> 2cf4b8b1
   }
   return Math.round((times * sr) / hop_length);
 }
 
 /**
-<<<<<<< HEAD
  * Normalize raw PCM data to a target peak amplitude
  * @param {Float32Array} y
  * @param {number} peak
@@ -368,63 +306,28 @@
  * @param {number} fade_in_samples
  * @param {number} fade_out_samples
  * @returns {Float32Array}
-=======
- * Normalize sample array to a peak amplitude
- * @param {Float32Array} y - Audio samples
- * @param {number} peak - Target peak amplitude
- * @returns {Float32Array} Normalized samples
- */
-export function normalize(y, peak = 1.0) {
-  const current_peak = Math.max(...y.map(x => Math.abs(x)));
-  if (current_peak === 0) return y;
-  const scale = peak / current_peak;
-  return y.map(sample => sample * scale);
-}
-
-/**
- * Apply fades to sample data
- * @param {Float32Array} y - Audio samples
- * @param {number} fade_in_samples - Number of samples for fade in
- * @param {number} fade_out_samples - Number of samples for fade out
- * @returns {Float32Array} Audio with fades
->>>>>>> 2cf4b8b1
+
  */
 export function apply_fade(y, fade_in_samples = 0, fade_out_samples = 0) {
   const result = new Float32Array(y);
   for (let i = 0; i < Math.min(fade_in_samples, y.length); i++) {
-<<<<<<< HEAD
     result[i] *= i / fade_in_samples;
   }
   for (let i = 0; i < Math.min(fade_out_samples, y.length); i++) {
     const alpha = i / fade_out_samples;
     result[y.length - 1 - i] *= alpha;
-=======
-    const alpha = i / fade_in_samples;
-    result[i] *= alpha;
-  }
-  for (let i = 0; i < Math.min(fade_out_samples, y.length); i++) {
-    const alpha = i / fade_out_samples;
-    const index = y.length - 1 - i;
-    result[index] *= alpha;
->>>>>>> 2cf4b8b1
+
   }
   return result;
 }
 
 /**
-<<<<<<< HEAD
  * Compute zero crossing rate over frames
  * @param {Float32Array} y
  * @param {number} frame_length
  * @param {number} hop_length
  * @returns {Array<number>}
-=======
- * Frame-wise zero crossing rate
- * @param {Float32Array} y - Audio samples
- * @param {number} frame_length - Frame size
- * @param {number} hop_length - Hop length
- * @returns {Array} Zero crossing rate per frame
->>>>>>> 2cf4b8b1
+
  */
 export function zero_crossing_rate(y, frame_length = 2048, hop_length = 512) {
   const zcr = [];
@@ -443,17 +346,11 @@
 
 /**
  * Simple peak detection
-<<<<<<< HEAD
  * @param {Array<number>} signal
  * @param {number} threshold
  * @param {number} min_distance
  * @returns {Array<number>}
-=======
- * @param {Array} signal - Input signal
- * @param {number} threshold - Minimum peak height
- * @param {number} min_distance - Minimum distance between peaks
- * @returns {Array} Peak indices
->>>>>>> 2cf4b8b1
+
  */
 export function find_peaks(signal, threshold = 0.1, min_distance = 10) {
   const peaks = [];
@@ -473,26 +370,17 @@
 
 /**
  * Moving average smoothing
-<<<<<<< HEAD
  * @param {Array<number>} signal
  * @param {number} window_size
  * @returns {Array<number>}
  */
 export function moving_average(signal, window_size = 5) {
   const out = new Array(signal.length);
-=======
- * @param {Array} signal - Input signal
- * @param {number} window_size - Size of the averaging window
- * @returns {Array} Smoothed signal
- */
-export function moving_average(signal, window_size = 5) {
-  const result = new Array(signal.length);
->>>>>>> 2cf4b8b1
+
   const half = Math.floor(window_size / 2);
   for (let i = 0; i < signal.length; i++) {
     let sum = 0;
     let count = 0;
-<<<<<<< HEAD
     for (
       let j = Math.max(0, i - half);
       j <= Math.min(signal.length - 1, i + half);
@@ -504,13 +392,5 @@
     out[i] = sum / count;
   }
   return out;
-=======
-    for (let j = Math.max(0, i - half); j <= Math.min(signal.length - 1, i + half); j++) {
-      sum += signal[j];
-      count++;
-    }
-    result[i] = sum / count;
-  }
-  return result;
->>>>>>> 2cf4b8b1
+
 }