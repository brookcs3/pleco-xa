--- conflicted
+++ resolved
@@ -174,8 +174,6 @@
     return [op];
   };
 
-<<<<<<< HEAD
-=======
   const doRandomLocal = () => {
     const subOps = [];
     subOps.push('reset');
@@ -202,7 +200,6 @@
 
   const clock = new GibClock(100);
 
->>>>>>> d7f16237
   const step = () => {
     if (performance.now() - start >= durationMs) {
       clock.stop();
