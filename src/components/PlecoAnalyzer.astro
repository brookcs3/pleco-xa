--- conflicted
+++ resolved
@@ -27,13 +27,9 @@
   {
     allowUpload && (
       <div class="pleco-upload">
-<<<<<<< HEAD
         <input type="file" id="plecoFileInput" accept="assets/audio/*" />
         <label for="plecoFileInput" tabindex="0">Choose Audio File</label>
-=======
-        <input type="file" id="plecoFileInput" accept="audio/*" />
-        <label for="plecoFileInput">Choose Audio File</label>
->>>>>>> 704f1a19
+
       </div>
     )
   }
