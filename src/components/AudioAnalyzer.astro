--- conflicted
+++ resolved
@@ -366,11 +366,8 @@
   let animationFrameId = null;
   
   // Import analysis modules
-<<<<<<< HEAD
   import { detectBPM, detectBPMWindow } from '../scripts/analysis/BPMDetector.ts';
-=======
-  import { detectBPMWindow } from '../scripts/analysis/BPMDetector.js';
->>>>>>> 18e2a922
+
   import { findLoop, manipulateLoop } from '../scripts/xa-loop-detection.js';
   
   // Initialize state
