--- conflicted
+++ resolved
@@ -375,38 +375,9 @@
   let currentAudioBuffer = null;
   let isPlaying = false;
   let currentBeats = []; // Store beat times from BPM detection
-<<<<<<< HEAD
   let isDraggingMarker = false;
   let dragMarker = null; // 'start' or 'end'
-=======
-  let analysisWorker = null;
-
-  if (window.Worker) {
-    analysisWorker = new Worker(new URL('../workers/analysisWorker.js', import.meta.url), { type: 'module' });
-    analysisWorker.onmessage = ({ data }) => {
-      const { bpm, loopPoints, progress } = data;
-      if (typeof progress !== 'undefined') {
-        const prog = document.getElementById('analysisProgress');
-        if (prog) {
-          prog.value = progress;
-          prog.style.display = 'block';
-          if (progress >= 1) {
-            setTimeout(() => { prog.style.display = 'none'; }, 500);
-          }
-        }
-      }
-      if (typeof bpm !== 'undefined') {
-        document.getElementById('bpmValue').textContent = bpm.toFixed(1);
-        window.currentBPM = bpm;
-      }
-      if (loopPoints && currentAudioBuffer) {
-        audioProcessor.setLoopPoints(loopPoints.start, loopPoints.end);
-        updateLoopInfo(loopPoints);
-        drawWaveform(currentAudioBuffer, 'waveformCanvas', loopPoints);
-      }
-    };
-  }
->>>>>>> 2515d5fb
+
   
   // Initialize audio processor when DOM is ready
   document.addEventListener('DOMContentLoaded', () => {
