---
/** 
 * AudioAnalyzer - Audio analysis component with BPM detection and loop finding
 * Handles audio loading, analysis, and visualization
 */
interface Props {
  title?: string;
  showControls?: boolean;
  class?: string;
}
import SignatureDemoButton from './SignatureDemoButton.astro';
import RandomizerButton from './RandomizerButton.astro';
import GlitchBurstButton from './GlitchBurstButton.astro';

const { 
  title = 'Audio Analysis', 
  showControls = true,
  class: className = '' 
} = Astro.props;
---

<div class={`pleco-audio-analyzer ${className}`}>
  <div class="analyzer-header">
    <h3>{title}</h3>
  </div>

  <div class="sample-buttons">
    <button class="sample-btn" data-sample="12-8-Jazzy-Drumset-03.aif">
      Jazz Drums
    </button>
    <button class="sample-btn" data-sample="Bassline For Doppler Song - 11.aif">
      Bassline
    </button>
    <button class="sample-btn" data-sample="Drive Through Beat.aif">
      Drive Beat
    </button>
    <button class="sample-btn" data-sample="ui.m4a">UI Loop Test</button>
    <input type="file" id="audioFileInput" accept="audio/*" style="display: none;" />
    <button class="sample-btn" id="uploadBtn">📁 Upload Audio</button>
  </div>

  {showControls && (
    <div class="playback-controls">
      <button class="play-btn" id="playBtn">▶️ Play</button>
      <button class="play-btn" id="stopBtn">⏹️ Stop</button>
    </div>
  )}

  <div class="analysis-display">
    <div class="bpm-display">
      <div class="bpm-value" id="bpmValue" aria-live="polite" tabindex="0">--</div>
      <div class="bpm-label">BPM</div>

      <label class="allow-toggle">
        <input type="checkbox" id="allowHalfDoubleToggle" checked />
        Allow Half/Double
      </label>

      <div class="timeline-container">
        <div class="timeline-circle">
          <div class="timeline-hand" id="timelineHand"></div>
          <div class="timeline-center"></div>
          <div class="timeline-marker"></div>
        </div>
      </div>
    </div>

    <div class="waveform-container">
      <h3 class="waveform-title">Waveform & Loop Detection</h3>
      <canvas class="waveform-canvas" id="waveformCanvas" width="800" height="200"></canvas>
      <progress id="analysisProgress" max="1" value="0" style="width:100%;display:none;margin-top:0.5rem;"></progress>
      <div class="loop-controls">
        <button class="loop-btn" id="detectLoopBtn">🔍 Detect Loop</button>
        <button class="loop-btn" id="halfLoopBtn">½ Half Loop</button>
        <button class="loop-btn" id="doubleLoopBtn">2× Double Loop</button>
        <button class="loop-btn" id="moveForwardBtn">→ Move Forward</button>
        <button class="loop-btn" id="reverseLoopBtn">🔄 Reverse Loop</button>
        <button class="loop-btn" id="resetPlayheadBtn">📏 Reset Playhead</button>
        <button class="loop-btn" id="resetLoopBtn">♻️ Reset Loop</button>
      </div>
    </div>

    <div class="analysis-cards">
      <div class="analysis-card">
        <h4 class="card-title">Track Info</h4>
        <div class="card-value" id="trackName">No track loaded</div>
        <p class="card-description" id="trackStatus">Load a sample to begin</p>
        <RandomizerButton />
      </div>

      <div class="analysis-card">
        <h4 class="card-title">Loop Status</h4>
        <div class="card-value" id="loopInfo">Full Track</div>
        <p class="card-description">Current loop boundaries</p>
      </div>

      <div class="analysis-card">
        <h4 class="card-title">Audio Format</h4>
        <div class="card-value" id="audioFormat">--</div>
        <p class="card-description">Decoded audio information</p>
      </div>
<<<<<<< HEAD
      <SignatureDemoButton
        audioBuffer={currentAudioBuffer}
        ctx={audioContext}
        applyLoop={applyLoop}
      />
=======
      <SignatureDemoButton />
      <GlitchBurstButton />
>>>>>>> e8063e5c
    </div>
  </div>


  <slot />
</div>

<style>
  .pleco-audio-analyzer {
    font-family: -apple-system, BlinkMacSystemFont, 'Segoe UI', Roboto, sans-serif;
    color: white;
  }

  .analyzer-header {
    text-align: center;
    margin-bottom: 1.5rem;
  }

  .sample-buttons {
    display: flex;
    gap: 1rem;
    justify-content: center;
    margin-bottom: 2rem;
    flex-wrap: wrap;
  }

  .sample-btn {
    padding: 1rem 2rem;
    background: rgba(255, 255, 255, 0.1);
    border: 1px solid rgba(255, 255, 255, 0.3);
    border-radius: 25px;
    color: white;
    cursor: pointer;
    transition: all 0.3s ease;
    backdrop-filter: blur(10px);
  }

  .sample-btn:hover {
    background: rgba(255, 255, 255, 0.2);
    transform: translateY(-3px);
  }

  .playback-controls {
    margin: 2rem 0;
    text-align: center;
  }

  .play-btn {
    padding: 1rem 2rem;
    background: linear-gradient(45deg, #ff6b6b, #ff8e8e);
    border: none;
    border-radius: 25px;
    color: white;
    font-weight: 600;
    cursor: pointer;
    margin: 0 0.5rem;
  }

  .analysis-display {
    display: grid;
    grid-template-columns: 1fr minmax(0, 2fr) 1fr;
    gap: 2rem;
    margin-top: 2rem;
  }

  .bpm-display {
    text-align: center;
    background: rgba(255, 255, 255, 0.05);
    border-radius: 20px;
    padding: 1.5rem;
    backdrop-filter: blur(15px);
    border: 1px solid rgba(255, 255, 255, 0.1);
    display: flex;
    flex-direction: column;
    align-items: center;
    gap: 1rem;
  }

  .bpm-value {
    font-size: 3rem;
    font-weight: 900;
    color: #ffd700;
    text-shadow: 0 0 30px rgba(255, 215, 0, 0.5);
    margin-bottom: 0.5rem;
    transition: all 0.1s ease-out;
    transform-origin: center;
  }

  .bpm-value.beat-pulse {
    transform: scale(1.15);
    color: #ff6b6b;
    text-shadow: 0 0 40px rgba(255, 107, 107, 0.8);
  }

  .bpm-label {
    font-size: 1.2rem;
    opacity: 0.8;
  }

  .allow-toggle {
    display: flex;
    align-items: center;
    gap: 0.25rem;
    font-size: 0.9rem;
  }

  .timeline-container {
    position: relative;
    width: 150px;
    height: 150px;
  }

  .timeline-circle {
    width: 100%;
    height: 100%;
    border: 3px solid rgba(255, 255, 255, 0.2);
    border-radius: 50%;
    position: relative;
    background: radial-gradient(circle, rgba(255, 255, 255, 0.05), transparent);
  }

  .timeline-hand {
    position: absolute;
    top: 50%;
    left: 50%;
    width: 2px;
    height: 60px;
    background: linear-gradient(180deg, #ffd700, #ff6b6b);
    transform-origin: bottom;
    transform: translate(-50%, -100%) rotate(0deg);
    transition: transform 0.1s ease;
    border-radius: 2px;
  }

  .timeline-center {
    position: absolute;
    top: 50%;
    left: 50%;
    width: 12px;
    height: 12px;
    background: #ffd700;
    border-radius: 50%;
    transform: translate(-50%, -50%);
    box-shadow: 0 0 15px rgba(255, 215, 0, 0.5);
  }

  .timeline-marker {
    position: absolute;
    top: 5px;
    left: 50%;
    width: 3px;
    height: 15px;
    background: #4ecdc4;
    transform: translateX(-50%);
    border-radius: 2px;
  }

  .waveform-container {
    background: rgba(255, 255, 255, 0.05);
    border-radius: 20px;
    padding: 2rem;
    backdrop-filter: blur(15px);
    border: 1px solid rgba(255, 255, 255, 0.1);
  }

  .waveform-title {
    font-size: 1.5rem;
    margin-bottom: 1rem;
    color: #ffd700;
    text-align: center;
  }

  .waveform-canvas {
    width: 100%;
    height: 200px;
    background: rgba(0, 0, 0, 0.3);
    border-radius: 10px;
    border: 1px solid rgba(255, 255, 255, 0.1);
  }

  #analysisProgress {
    width: 100%;
    height: 8px;
    margin-top: 0.5rem;
  }

  .loop-controls {
    display: flex;
    gap: 1rem;
    margin-top: 1rem;
    flex-wrap: wrap;
    justify-content: center;
  }

  .loop-btn {
    padding: 0.8rem 1.5rem;
    background: linear-gradient(45deg, #ff6b6b, #ff8e8e);
    border: none;
    border-radius: 25px;
    color: white;
    cursor: pointer;
    transition: all 0.3s ease;
    font-size: 0.9rem;
  }

  .loop-btn:hover {
    transform: translateY(-2px);
    box-shadow: 0 8px 15px rgba(0, 0, 0, 0.3);
  }

  .analysis-cards {
    display: flex;
    flex-direction: column;
    gap: 1rem;
  }

  .analysis-card {
    background: rgba(255, 255, 255, 0.05);
    border-radius: 15px;
    padding: 1.5rem;
    backdrop-filter: blur(15px);
    border: 1px solid rgba(255, 255, 255, 0.1);
  }

  .card-title {
    font-size: 1.1rem;
    font-weight: 600;
    margin-bottom: 0.5rem;
    color: #ffd700;
  }

  .card-value {
    font-size: 1.5rem;
    font-weight: bold;
    color: white;
    margin-bottom: 0.5rem;
  }

  .card-description {
    font-size: 0.8rem;
    opacity: 0.7;
    line-height: 1.4;
  }


  @media (max-width: 768px) {
    .analysis-display {
      grid-template-columns: minmax(0, 1fr);
      gap: 1rem;
    }

    .bpm-value {
      font-size: 2.5rem;
    }
  }
</style>

<script>
  // Import core functionality
  import {
    initAudioProcessor,
    loadAudioFile,
    drawWaveform
  } from '../scripts/xa-audio-core.js';
  import { applyLoop as applyLoopHelper } from '../scripts/ui/applyLoop.js';
  
  // Set up animation frame for continuous waveform updates
  let animationFrameId = null;
  
  // Import analysis modules
  import { detectBPM, detectBPMWindow } from '../scripts/analysis/BPMDetector.ts';

  import { findLoop, manipulateLoop } from '../scripts/xa-loop-detection.js';
  import { enqueueToast } from '../scripts/ui/toastQueue.js';

  // Worker for heavy analysis
  let analysisWorker = null;
  
  // Initialize state
  let audioContext;
  let audioProcessor;
  let currentAudioBuffer = null;
  window.currentAudioBuffer = null;
  window.audioContext = null;
  let isPlaying = false;
  let currentBeats = []; // Store beat times from BPM detection
  let currentTrackName = '';
  let rawBPM = null;
  let allowHalfDouble = true;

  function normalizeBPM(bpm) {
    if (!allowHalfDouble) return bpm;
    if (bpm > 160) return bpm / 2;
    if (bpm < 80) return bpm * 2;
    return bpm;
  }

  
  // Initialize audio processor when DOM is ready
  document.addEventListener('DOMContentLoaded', () => {
    try {
      // Initialize the audio processor
      audioProcessor = initAudioProcessor();

      // Create analysis worker
      analysisWorker = new Worker(new URL('../workers/analysisWorker.js', import.meta.url), { type: 'module' });
      analysisWorker.onmessage = (e) => {
        const { bpm, loopPoints, progress } = e.data;
        if (typeof progress === 'number') {
          updateTrackInfo(currentTrackName || '', `Analyzing: ${Math.round(progress * 100)}%`);
        }
        if (typeof bpm === 'number') {
          rawBPM = bpm;
          const normalized = normalizeBPM(bpm);
          window.currentBPM = normalized;
          document.getElementById('bpmValue').textContent = normalized.toFixed(1);
        }
        if (loopPoints && currentAudioBuffer) {
          audioProcessor.setLoopPoints(loopPoints.start, loopPoints.end);
          updateLoopInfo(loopPoints);
          drawWaveform(currentAudioBuffer, 'waveformCanvas', loopPoints);
        }
      };
      
      // Set up event listeners
      setupEventListeners();
      
      console.log('✅ Audio analyzer initialized');
    } catch (error) {
      console.error('❌ Failed to initialize audio analyzer:', error);
      showError(`Initialization error: ${error.message}`);
    }
  });
  
  // Set up all event listeners
  function setupEventListeners() {
    // Sample buttons
    document.querySelectorAll('.sample-btn').forEach((btn) => {
      btn.addEventListener('click', () => {
        if (btn.dataset.sample) {
          loadSampleFile(`/audio/${btn.dataset.sample}`, btn.textContent);
        }
      });
    });
    
    // Upload button
    document.getElementById('uploadBtn')?.addEventListener('click', () => {
      document.getElementById('audioFileInput').click();
    });
    
    // File input
    document.getElementById('audioFileInput')?.addEventListener('change', async (e) => {
      const file = (e.target as HTMLInputElement).files?.[0];
      if (file) {
        try {
          clearAnalysisDisplay();
          updateTrackInfo(file.name, 'Loading...');
          currentTrackName = file.name;

          // Load and analyze the file

          const result = await loadAudioFile(file);
          currentAudioBuffer = result.audioBuffer;
          window.currentAudioBuffer = currentAudioBuffer;
          audioContext = result.audioContext;
          window.currentAudioBuffer = currentAudioBuffer;

          window.audioContext = audioContext;
          if (analysisWorker && result.arrayBuffer) {
            analysisWorker.postMessage(result.arrayBuffer);

          }
          
          // Update UI with file info
          updateTrackInfo(
            file.name,
            `${currentAudioBuffer.duration.toFixed(1)}s`
          );
          
          document.getElementById('audioFormat').textContent =
            `${currentAudioBuffer.sampleRate}Hz / ${currentAudioBuffer.numberOfChannels}ch`;
          
          // Fallback BPM detection if worker fails
          const bpmResult = await detectBPM(currentAudioBuffer);
          rawBPM = bpmResult.bpm;
          const normalized = normalizeBPM(rawBPM);
          window.currentBPM = normalized;
          document.getElementById('bpmValue').textContent = normalized.toFixed(1);

          // BPM and loop detection handled by worker; show placeholder
          document.getElementById('bpmValue').textContent = '...';
          
          // Draw waveform with loop points
          drawWaveform(currentAudioBuffer, 'waveformCanvas', { start: 0, end: 1 });
          
          console.log('✅ Audio loaded and analyzed');
        } catch (error) {
          console.error('❌ Error loading file:', error);
          showError(`Failed to load ${file.name}: ${error.message}`);
        }
      }
    });
    
    // Playback controls
    document.getElementById('playBtn')?.addEventListener('click', playAudio);
    document.getElementById('stopBtn')?.addEventListener('click', stopAudio);
    
    // Loop controls
    document.getElementById('detectLoopBtn')?.addEventListener('click', async () => {
      if (!currentAudioBuffer) {
        showError('No audio loaded. Please load an audio file first.');
        return;
      }
      
      try {
        // Show loading state
        const detectBtn = document.getElementById('detectLoopBtn');
        const originalText = detectBtn.textContent;
        detectBtn.textContent = '⏳ Detecting...';
        detectBtn.disabled = true;
        
        // Force a small delay to ensure UI updates
        await new Promise(resolve => setTimeout(resolve, 50));
        
        // Run loop detection
        const loopResult = await findLoop(currentAudioBuffer, {
          bpmHint: parseFloat(document.getElementById('bpmValue').textContent) || 120
        });
        
        // Apply loop points
        audioProcessor.setLoopPoints(loopResult.start, loopResult.end);
        updateLoopInfo(loopResult);
        drawWaveform(currentAudioBuffer, 'waveformCanvas', loopResult);
        
        // Reset button state
        detectBtn.textContent = originalText;
        detectBtn.disabled = false;
        
        // Show success message
        showError('Loop detected successfully!');
      } catch (error) {
        document.getElementById('detectLoopBtn').textContent = '🔍 Detect Loop';
        document.getElementById('detectLoopBtn').disabled = false;
        showError(`Loop detection failed: ${error.message}`);
      }
    });
    
    // Other loop manipulation buttons
    document.getElementById('halfLoopBtn')?.addEventListener('click', () => {
      if (!currentAudioBuffer || !audioProcessor) return;
      const newLoop = manipulateLoop('half', audioProcessor, currentAudioBuffer);
      updateLoopInfo(newLoop);
      drawWaveform(currentAudioBuffer, 'waveformCanvas', newLoop);
    });
    
    document.getElementById('doubleLoopBtn')?.addEventListener('click', () => {
      if (!currentAudioBuffer || !audioProcessor) return;
      const newLoop = manipulateLoop('double', audioProcessor, currentAudioBuffer);
      updateLoopInfo(newLoop);
      drawWaveform(currentAudioBuffer, 'waveformCanvas', newLoop);
    });
    
    document.getElementById('moveForwardBtn')?.addEventListener('click', () => {
      if (!currentAudioBuffer || !audioProcessor) return;
      const newLoop = manipulateLoop('forward', audioProcessor, currentAudioBuffer);
      updateLoopInfo(newLoop);
      drawWaveform(currentAudioBuffer, 'waveformCanvas', newLoop);
    });
    
    document.getElementById('resetLoopBtn')?.addEventListener('click', () => {
      if (!currentAudioBuffer || !audioProcessor) return;
      const newLoop = manipulateLoop('reset', audioProcessor, currentAudioBuffer);
      updateLoopInfo(newLoop);
      drawWaveform(currentAudioBuffer, 'waveformCanvas', newLoop);
    });
    
    document.getElementById('resetPlayheadBtn')?.addEventListener('click', () => {
      if (!currentAudioBuffer || !audioProcessor) return;
      
      // Stop playback if playing
      if (isPlaying) {
        audioProcessor.stop();
        isPlaying = false;
        document.getElementById('playBtn').textContent = '▶️ Play';
        stopWaveformAnimation();
      }
      
      // Reset playhead to start of loop
      const loopPoints = audioProcessor.getLoopPoints();
      drawWaveform(currentAudioBuffer, 'waveformCanvas', loopPoints, {
        isPlaying: false,
        position: loopPoints.start
      });
    });
    
    document.getElementById('reverseLoopBtn')?.addEventListener('click', async () => {
      if (!currentAudioBuffer || !audioProcessor) return;

      try {
        // Get current loop points
        const loopPoints = audioProcessor.getLoopPoints();

        // Stop playback if playing
        const wasPlaying = isPlaying;
        if (isPlaying) {
          audioProcessor.stop();
          isPlaying = false;
          document.getElementById('playBtn').textContent = '▶️ Play';
          stopWaveformAnimation();
        }

        // Calculate sample offsets
        const startSample = Math.floor(loopPoints.start * currentAudioBuffer.length);
        const endSample = Math.floor(loopPoints.end * currentAudioBuffer.length);

        // Reverse the loop section using helper
        currentAudioBuffer = reverseBufferSection(currentAudioBuffer, startSample, endSample);
        window.currentAudioBuffer = currentAudioBuffer;

        // Apply changes to playback/UI
        applyLoop(currentAudioBuffer, { startSample, endSample }, 'reverse', undefined);

        // Resume playback if it was playing
        if (wasPlaying) {
          await audioProcessor.play(currentAudioBuffer);
          isPlaying = true;
          document.getElementById('playBtn').textContent = '⏸️ Pause';
          startTimelineAnimation();
          startWaveformAnimation();
        }

        showError('Loop section reversed successfully');
      } catch (error) {
        console.error('❌ Error reversing loop:', error);
        showError(`Failed to reverse loop: ${error.message}`);
      }
    });

    // ===== Waveform marker drag =====
    const canvas = document.getElementById('waveformCanvas');
    if (canvas) {
      canvas.addEventListener('mousedown', (e) => {
        if (!currentAudioBuffer || !audioProcessor) return;

        const rect = canvas.getBoundingClientRect();
        const x = e.clientX - rect.left;
        const { start, end } = audioProcessor.getLoopPoints();
        const startX = start * canvas.width;
        const endX = end * canvas.width;

        if (Math.abs(x - startX) < 10) {
          isDraggingMarker = true;
          dragMarker = 'start';
        } else if (Math.abs(x - endX) < 10) {
          isDraggingMarker = true;
          dragMarker = 'end';
        }
      });

      canvas.addEventListener('mousemove', (e) => {
        if (!isDraggingMarker || !currentAudioBuffer || !audioProcessor) return;

        const rect = canvas.getBoundingClientRect();
        let pos = (e.clientX - rect.left) / canvas.width;
        pos = Math.min(1, Math.max(0, pos));

        let { start, end } = audioProcessor.getLoopPoints();
        if (dragMarker === 'start') {
          start = Math.min(pos, end - 0.01);
        } else if (dragMarker === 'end') {
          end = Math.max(pos, start + 0.01);
        }

        audioProcessor.setLoopPoints(start, end);
        updateLoopInfo({ start, end });

        drawWaveform(currentAudioBuffer, 'waveformCanvas', { start, end });
      });

      canvas.addEventListener('mouseup', () => {
        isDraggingMarker = false;
        dragMarker = null;
      });

      canvas.addEventListener('mouseleave', () => {
        isDraggingMarker = false;
        dragMarker = null;
      });
    }

    document.getElementById('allowHalfDoubleToggle')?.addEventListener('change', (e) => {
      allowHalfDouble = e.target.checked;
      if (rawBPM !== null) {
        const bpm = normalizeBPM(rawBPM);
        window.currentBPM = bpm;
        document.getElementById('bpmValue').textContent = bpm.toFixed(1);
      }
    });
  }
  
  // Load a sample audio file
  async function loadSampleFile(url, name) {
    try {
      // Disable all sample buttons during loading
      document.querySelectorAll('.sample-btn').forEach(btn => {
        btn.disabled = true;
        btn.style.opacity = '0.5';
      });

      clearAnalysisDisplay();
      updateTrackInfo(name, 'Loading...');
      document.getElementById('bpmValue').textContent = '...';
      
      // First load the audio file
      const result = await loadAudioFile(url);
      currentAudioBuffer = result.audioBuffer;
      window.currentAudioBuffer = currentAudioBuffer;
      audioContext = result.audioContext;
      window.currentAudioBuffer = currentAudioBuffer;

      window.audioContext = audioContext;
      currentTrackName = name;
      if (analysisWorker && result.arrayBuffer) {
        analysisWorker.postMessage(result.arrayBuffer);

      }
      
      // Update UI with file info immediately
      updateTrackInfo(
        name,
        `${currentAudioBuffer.duration.toFixed(1)}s`
      );
      
      document.getElementById('audioFormat').textContent =
        `${currentAudioBuffer.sampleRate}Hz`;
      
      // Draw waveform right away
      drawWaveform(currentAudioBuffer, 'waveformCanvas', { start: 0, end: 1 });
      
      // Re-enable buttons now that audio is loaded
      document.querySelectorAll('.sample-btn').forEach(btn => {
        btn.disabled = false;
        btn.style.opacity = '1';
      });
      
      // Worker will handle BPM and loop detection
      document.getElementById('bpmValue').textContent = '...';
      
      console.log('✅ Audio loaded');
    } catch (error) {
      console.error('❌ Error loading audio:', error);
      showError(`Load error: ${error.message}`);
      
      // Re-enable buttons on error
      document.querySelectorAll('.sample-btn').forEach(btn => {
        btn.disabled = false;
        btn.style.opacity = '1';
      });
    }
  }
  
  // Play audio
  async function playAudio() {
    if (!currentAudioBuffer || !audioProcessor) {
      showError('No audio loaded');
      return;
    }
    
    try {
      if (isPlaying) {
        await audioProcessor.stop();
        isPlaying = false;
        document.getElementById('playBtn').textContent = '▶️ Play';
        stopWaveformAnimation();
        return;
      }
      
      await audioProcessor.play(currentAudioBuffer);
      isPlaying = true;
      document.getElementById('playBtn').textContent = '⏸️ Pause';
      
      // Start animations
      startTimelineAnimation();
      startWaveformAnimation();
    } catch (error) {
      showError(`Playback error: ${error.message}`);
    }
  }
  
  // Animate waveform with playhead and perform live BPM detection
  function startWaveformAnimation() {
    if (animationFrameId) {
      cancelAnimationFrame(animationFrameId);
    }
    
    let lastBeatTime = 0;
    let lastBPMUpdateTime = 0;
    let currentBeatIndex = 0;
    const beatInterval = window.currentBPM ? (60 / window.currentBPM) : 0.5; // Default to 120 BPM if not set
    const bpmUpdateInterval = 2.0; // Update BPM every 2 seconds
    
    function animate() {
      if (!isPlaying || !currentAudioBuffer || !audioProcessor) return;
      
      // Get current playback position
      const position = audioProcessor.getCurrentPosition();
      const loopPoints = audioProcessor.getLoopPoints();
      const currentTimeInSeconds = position * currentAudioBuffer.duration;
      
      // Draw waveform with playhead
      drawWaveform(currentAudioBuffer, 'waveformCanvas', loopPoints, {
        isPlaying: true,
        position: position
      });
      
      // Handle live BPM feedback with beat pulses and periodic updates
      if (audioContext) {
        const currentTime = audioContext.currentTime;
        
        // Pulse on beat using stored beat times if available
        if (currentBeats.length > 0) {
          // Determine loop boundaries in seconds
          const loopStartTime = loopPoints.start * currentAudioBuffer.duration;
          const loopEndTime = loopPoints.end * currentAudioBuffer.duration;
          const isLooping = loopStartTime < loopEndTime && loopEndTime <= currentAudioBuffer.duration;
          
          // Find current beat based on playback position
          if (isLooping) {
            // Adjust for looping: map current time to within loop bounds for beat checking
            if (currentTimeInSeconds >= loopStartTime && currentTimeInSeconds <= loopEndTime) {
              // Find beats within loop range
              if (currentBeatIndex >= currentBeats.length || currentBeats[currentBeatIndex] > loopEndTime) {
                currentBeatIndex = currentBeats.findIndex(t => t >= loopStartTime);
              }
            } else if (currentTimeInSeconds > loopEndTime) {
              // Reset to start of loop if past end
              currentBeatIndex = currentBeats.findIndex(t => t >= loopStartTime);
            }
          }
          
          while (currentBeatIndex < currentBeats.length) {
            const beatTime = currentBeats[currentBeatIndex];
            if (isLooping && (beatTime < loopStartTime || beatTime > loopEndTime)) {
              currentBeatIndex++;
              continue; // Skip beats outside loop range
            }
            if (currentTimeInSeconds >= beatTime - 0.05 && currentTimeInSeconds <= beatTime + 0.05) {
              const bpmElement = document.getElementById('bpmValue');
              if (bpmElement) {
                bpmElement.classList.add('beat-pulse');
                setTimeout(() => bpmElement.classList.remove('beat-pulse'), 100);
              }
              currentBeatIndex++;
              break;
            } else if (currentTimeInSeconds < beatTime - 0.05) {
              break; // Wait for next frame
            }
            currentBeatIndex++;
          }
          
          // Reset index if past relevant beats, considering loop
          if (currentBeatIndex >= currentBeats.length || (isLooping && currentBeats[currentBeatIndex] > loopEndTime)) {
            currentBeatIndex = currentBeats.findIndex(t => t >= loopStartTime);
            if (currentBeatIndex === -1) {
              currentBeatIndex = 0;
            }
          }
        } else if (window.currentBPM && currentTime - lastBeatTime >= beatInterval) {
          // Fallback to interval-based pulsing if no beat data
          const bpmElement = document.getElementById('bpmValue');
          if (bpmElement) {
            bpmElement.classList.add('beat-pulse');
            setTimeout(() => bpmElement.classList.remove('beat-pulse'), 100);
          }
          lastBeatTime = currentTime;
        }
        
        // Periodically update BPM with windowed analysis
        if (currentTime - lastBPMUpdateTime >= bpmUpdateInterval) {
          // Calculate current sample position
          const currentSample = Math.floor(position * currentAudioBuffer.length);
          // Perform windowed BPM detection (use a 4-second window)
          detectBPMWindow(currentAudioBuffer, currentSample, 4.0).then(result => {
            rawBPM = result.bpm;
            const bpm = normalizeBPM(rawBPM);
            window.currentBPM = bpm;
            document.getElementById('bpmValue').textContent = bpm.toFixed(1);
            console.log('✅ Live BPM updated:', bpm);
          }).catch(error => {
            console.error('❌ Live BPM update error:', error);
          });
          lastBPMUpdateTime = currentTime;
        }
      }
      
      animationFrameId = requestAnimationFrame(animate);
    }
    
    animationFrameId = requestAnimationFrame(animate);
  }
  
  // Stop waveform animation
  function stopWaveformAnimation() {
    if (animationFrameId) {
      cancelAnimationFrame(animationFrameId);
      animationFrameId = null;
    }
    
    // Draw final frame without playhead
    if (currentAudioBuffer && audioProcessor) {
      drawWaveform(currentAudioBuffer, 'waveformCanvas', audioProcessor.getLoopPoints());
    }
  }
  
  // Stop audio
  function stopAudio() {
    if (audioProcessor) {
      audioProcessor.stop();
      isPlaying = false;
      document.getElementById('playBtn').textContent = '▶️ Play';
      stopWaveformAnimation();
    }
  }
  
  // Update track info in UI
  function updateTrackInfo(name, status) {
    document.getElementById('trackName').textContent = name;
    document.getElementById('trackStatus').textContent = status;
  }
  
  // Update loop info in UI
  function updateLoopInfo(loopData) {
    if (!currentAudioBuffer || !loopData) return;

    const startTime = loopData.start * currentAudioBuffer.duration;
    const endTime = loopData.end * currentAudioBuffer.duration;
    const duration = endTime - startTime;

    const reverseBtn = document.getElementById('reverseLoopBtn');

    let loopText;
    if (loopData.start === 0 && loopData.end === 1) {
      loopText = 'Full Track';
      if (reverseBtn) reverseBtn.disabled = true;
    } else {
      loopText = `${duration.toFixed(2)}s (${startTime.toFixed(2)}s - ${endTime.toFixed(2)}s)`;
      if (reverseBtn) reverseBtn.disabled = false;
    }

    document.getElementById('loopInfo').textContent = loopText;
  }

  // Clear BPM, waveform canvas and loop markers
  function clearAnalysisDisplay() {
    const bpmEl = document.getElementById('bpmValue');
    if (bpmEl) bpmEl.textContent = '--';

    const canvas = document.getElementById('waveformCanvas');
    if (canvas) {
      const ctx = canvas.getContext('2d');
      ctx.clearRect(0, 0, canvas.width, canvas.height);
    }

    document.getElementById('loopInfo').textContent = 'Full Track';
    audioProcessor?.setLoopPoints(0, 1);
  }
  
  // Show error message
  function showError(message) {
    enqueueToast(message, 5000);
  }

  function showStatus(message) {
    enqueueToast(message, 2000);
  }

  // Timeline animation
  function startTimelineAnimation() {
    if (!isPlaying || !audioProcessor) return;
    
    const timelineHand = document.getElementById('timelineHand');
    const startTime = Date.now();
    const loopDuration = audioProcessor.getLoopDuration();
    
    function animateTimeline() {
      if (!isPlaying) return;
      
      const elapsed = (Date.now() - startTime) / 1000;
      const progress = (elapsed % loopDuration) / loopDuration;
      const rotation = progress * 360;
      
      timelineHand.style.transform = `translate(-50%, -100%) rotate(${rotation}deg)`;
      
      requestAnimationFrame(animateTimeline);
    }
    
    requestAnimationFrame(animateTimeline);
  }

  // Wrapper using shared helper
  function applyLoop(buf, loop, op, subOps) {
    applyLoopHelper(buf, loop, op, subOps, {
      audioProcessor,
      drawWaveform,
      updateLoopInfo,
      updateTrackInfo,
      currentTrackName: currentTrackName || '',
      setCurrentBuffer: (b) => {
        currentAudioBuffer = b
        window.currentAudioBuffer = b
      },
      restart: isPlaying,
      startTimelineAnimation,
      startWaveformAnimation,
    })

  }
  window.applyLoop = applyLoop;
</script><|MERGE_RESOLUTION|>--- conflicted
+++ resolved
@@ -99,16 +99,12 @@
         <div class="card-value" id="audioFormat">--</div>
         <p class="card-description">Decoded audio information</p>
       </div>
-<<<<<<< HEAD
       <SignatureDemoButton
         audioBuffer={currentAudioBuffer}
         ctx={audioContext}
         applyLoop={applyLoop}
       />
-=======
-      <SignatureDemoButton />
-      <GlitchBurstButton />
->>>>>>> e8063e5c
+
     </div>
   </div>
 
