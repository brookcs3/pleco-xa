--- conflicted
+++ resolved
@@ -17,16 +17,11 @@
   showControls = true,
   class: className = ''
 } = Astro.props;
-<<<<<<< HEAD
-
+=
 let currentAudioBuffer = null;
 let audioContext = null;
 function applyLoop() {}
-=======
-let currentAudioBuffer = null;
-let audioContext = null;
-const applyLoop = () => {};
->>>>>>> fc6f812b
+
 ---
 
 <div class={`pleco-audio-analyzer ${className}`}>
