--- conflicted
+++ resolved
@@ -396,12 +396,7 @@
   let currentAudioBuffer = null;
   let isPlaying = false;
   let currentBeats = []; // Store beat times from BPM detection
-<<<<<<< HEAD
   let allowHalfDouble = false; // Toggle for half/double-time handling
-=======
-  let currentTrackName = '';
-
->>>>>>> 84ac9d9c
   
   // Initialize audio processor when DOM is ready
   document.addEventListener('DOMContentLoaded', () => {
@@ -483,16 +478,9 @@
           
           // Fallback BPM detection if worker fails
           const bpmResult = await detectBPM(currentAudioBuffer);
-<<<<<<< HEAD
           const bpm = normalizeBPM(bpmResult.bpm);
           window.currentBPM = bpm;
           document.getElementById('bpmValue').textContent = bpm.toFixed(1);
-=======
-          document.getElementById('bpmValue').textContent = bpmResult.bpm.toFixed(1);
-
-          // BPM and loop detection handled by worker; show placeholder
-          document.getElementById('bpmValue').textContent = '...';
->>>>>>> 84ac9d9c
           
           // Draw waveform with loop points
           drawWaveform(currentAudioBuffer, 'waveformCanvas', { start: 0, end: 1 });
@@ -774,7 +762,6 @@
         btn.style.opacity = '1';
       });
       
-<<<<<<< HEAD
       // Then do BPM analysis in the background with setTimeout
       setTimeout(async () => {
         try {
@@ -792,10 +779,6 @@
           document.getElementById('bpmValue').textContent = '--';
         }
       }, 100);
-=======
-      // Worker will handle BPM and loop detection
-      document.getElementById('bpmValue').textContent = '...';
->>>>>>> 84ac9d9c
       
       console.log('✅ Audio loaded');
     } catch (error) {
