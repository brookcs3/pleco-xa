--- conflicted
+++ resolved
@@ -1,4 +1,3 @@
----
 /** 
  * AudioAnalyzer - Audio analysis component with BPM detection and loop finding
  * Handles audio loading, analysis, and visualization
@@ -82,11 +81,7 @@
         <h4 class="card-title">Track Info</h4>
         <div class="card-value" id="trackName">No track loaded</div>
         <p class="card-description" id="trackStatus">Load a sample to begin</p>
-<<<<<<< HEAD
         <RandomizerButton audioBufferVar="currentAudioBuffer" ctxVar="audioContext" applyLoopVar="applyLoop" />
-=======
-        <RandomizerButton />
->>>>>>> f523b1a2
       </div>
 
       <div class="analysis-card">
@@ -474,10 +469,8 @@
           currentAudioBuffer = result.audioBuffer;
           window.currentAudioBuffer = currentAudioBuffer;
           audioContext = result.audioContext;
-<<<<<<< HEAD
           window.currentAudioBuffer = currentAudioBuffer;
-=======
->>>>>>> f523b1a2
+
           window.audioContext = audioContext;
           if (analysisWorker && result.arrayBuffer) {
             analysisWorker.postMessage(result.arrayBuffer);
@@ -742,10 +735,8 @@
       currentAudioBuffer = result.audioBuffer;
       window.currentAudioBuffer = currentAudioBuffer;
       audioContext = result.audioContext;
-<<<<<<< HEAD
       window.currentAudioBuffer = currentAudioBuffer;
-=======
->>>>>>> f523b1a2
+
       window.audioContext = audioContext;
       currentTrackName = name;
       if (analysisWorker && result.arrayBuffer) {
@@ -1007,7 +998,6 @@
     }, 5000);
   }
 
-<<<<<<< HEAD
   function showStatus(message) {
     const statusDiv = document.getElementById('statusDisplay');
     if (!statusDiv) return;
@@ -1025,14 +1015,6 @@
     drawWaveform(currentAudioBuffer, 'waveformCanvas', loopData);
   }
   window.applyLoop = applyLoop;
-=======
-  window.applyLoop = function(res) {
-    currentAudioBuffer = res.buffer;
-    audioProcessor.setLoopPoints(res.loop.start, res.loop.end);
-    updateLoopInfo(res.loop);
-    drawWaveform(currentAudioBuffer, 'waveformCanvas', res.loop);
-  }
->>>>>>> f523b1a2
   
   // Timeline animation
   function startTimelineAnimation() {
