--- conflicted
+++ resolved
@@ -336,15 +336,10 @@
 
 ### Nixpacks configuration
 
-<<<<<<< HEAD
 Railway reads the `.nixpacks.toml` file in `deploying/railway-api/` to set up the environment. It installs Node 20 automatically and then runs `npm ci` followed by `npm start`.
 
 For local testing you can run the same commands without Docker:
-=======
-Railway reads the `.nixpacks.toml` file in `deploying/railway-api/` to set up the environment. This configuration pins **Node 20** and executes `npm ci` during the build before running `npm start`.
-
-For local development you should also use Node 20 and run the same installation and start commands:
->>>>>>> 3eb84377
+
 
 ```bash
 npm ci
