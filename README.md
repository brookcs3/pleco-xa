# Pleco Xa

> Browser-native audio analysis engine for musical timing, BPM detection, and intelligent loop finding

**Author:** Cameron Brooks  
**Version:** 1.0.1
**License:** MIT

## Overview

Pleco Xa is a comprehensive JavaScript audio analysis library that brings advanced musical intelligence to the browser. Built entirely on Web Audio API standards, it provides sophisticated audio analysis capabilities without requiring server-side dependencies or external libraries.

## Features

### 🎵 **Musical Intelligence**
- **BPM Detection** - Autocorrelation-based tempo analysis
- **Musical Boundary Detection** - Find natural loop points based on musical structure
- **Beat Alignment** - Validate loop timing against musical divisions
- **Spectral Analysis** - Frequency content and brightness analysis

### 🔄 **Loop Analysis**
- **Intelligent Loop Detection** - Find optimal loop points using musical timing
- **Sequential Window Navigation** - Browse through audio segments systematically
- **Reference Template Matching** - Use known-good loops to find similar segments
- **Multi-candidate Analysis** - Get multiple loop options ranked by confidence

### 🎛️ **Audio Processing**
- **Time Compression** - Compress audio to fit time constraints
- **Waveform Visualization** - Interactive waveform editor
- **Zero-crossing Detection** - Clean audio boundaries
- **RMS/Peak Analysis** - Audio level and dynamics analysis

### 🎮 **Interactive Components**
- **PlecoAnalyzer** - Full analysis interface with loop playback
- **WaveformEditor** - Draggable loop point editor
- **BPMDetector** - Quick BPM detection tool
- **LoopPlayer** - Seamless loop playback with Web Audio API (Astro component available)

## Installation

```bash
npm install pleco-xa
```

## Quick Start

```javascript
import { detectBPM, librosaLoopAnalysis, WaveformEditor } from 'pleco-xa';

// Load audio file
const audioContext = new AudioContext();
const response = await fetch('audio.wav');
const arrayBuffer = await response.arrayBuffer();
const audioBuffer = await audioContext.decodeAudioData(arrayBuffer);

// Detect BPM
const bpmResult = detectBPM(audioBuffer.getChannelData(0), audioBuffer.sampleRate);
console.log(`Detected BPM: ${bpmResult.bpm}`);

// Find optimal loop points
const analysis = await librosaLoopAnalysis(audioBuffer);
console.log(`Loop: ${analysis.loopStart}s - ${analysis.loopEnd}s`);
console.log(`Musical division: ${analysis.musicalDivision} bars`);

// Create interactive waveform editor
const canvas = document.getElementById('waveform');
const editor = new WaveformEditor(canvas, audioBuffer, analysis);
```


## Build

Run `npm run build` to generate distributable bundles in the `dist/` directory.
This produces `dist/pleco-xa.js` and a minified `dist/pleco-xa.min.js` ready for
use in the browser or with bundlers. `dist/pleco-xa.js` is the main entry point
referenced by `package.json`, while `dist/pleco-xa.min.js` is exposed via the
`unpkg` field for direct CDN usage. The `prepublishOnly` script defined in
`package.json` automatically runs this build step before the package is
published.

## CDN Demo

You can load Pleco Xa directly from the unpkg CDN for quick experimentation:

```html
<script type="module">
  import { detectBPM } from "https://unpkg.com/pleco-xa@1.0.1/dist/pleco-xa.min.js";
</script>
```

See `examples/demo.html` for a simple interactive page that detects BPM from an uploaded audio file.

## Debugging

Enable verbose logging by setting the `PLECO_DEBUG` flag. In Node.js you can run:

```bash
PLECO_DEBUG=true node your-script.js
```

In the browser, assign `window.PLECO_DEBUG = true` before loading Pleco Xa. When enabled, additional information is printed to the console.

## Testing

Run the Jest test suite with:

```bash
npm test
```

This command executes all tests configured in `jest.config.cjs`. Before running
`npm test`, install dependencies with `npm ci` or `npm install`. Tests run with
Node's `--experimental-vm-modules` flag to enable ES modules.
## Astro Integration

Pleco Xa ships with prebuilt Astro components for easy integration into Astro projects.
You can import these from the `pleco-xa/astro` entry point.

```astro
---
import { PlecoAnalyzer, WaveformEditor, BPMDetector, LoopPlayer } from 'pleco-xa/astro';
---

<PlecoAnalyzer src="/song.mp3" />
```

## API Reference

### Core Analysis Functions

#### `detectBPM(audioData, sampleRate)`
Detect tempo using autocorrelation on onset strength.
- **audioData**: `Float32Array` - Raw audio samples
- **sampleRate**: `number` - Sample rate in Hz
- **Returns**: `{bpm: number, confidence: number}`

#### `librosaLoopAnalysis(audioBuffer, useReference)`
Main analysis engine with musical timing awareness.
- **audioBuffer**: `AudioBuffer` - Web Audio API buffer
- **useReference**: `boolean` - Use reference template matching
- **Returns**: Complete analysis object with loop points, BPM, musical info

#### `musicalLoopAnalysis(audioBuffer, bpmData)`
Musical boundary-aware loop detection.
- **audioBuffer**: `AudioBuffer` - Audio to analyze
- **bpmData**: `Object` - BPM detection results
- **Returns**: Loop candidates with musical timing confidence

### Spectral Analysis

#### `computeSpectralCentroid(audioBuffer)`
Calculate frequency content brightness.
- **Returns**: `number` - Spectral centroid in Hz

#### `computeSpectrum(audioBuffer, fftSize)`
FFT-based spectrum analysis.
- **fftSize**: `number` - FFT size (default 2048)
- **Returns**: `Array<number>` - Frequency domain data

#### `computeFFT(frame)`
Direct FFT computation for custom analysis.
- **frame**: `Float32Array` - Audio frame
- **Returns**: `Float32Array` - Interleaved real/imaginary FFT result

### Audio Processing

#### `computeRMS(audioBuffer)`
Root mean square energy calculation.

#### `computePeak(audioBuffer)`
Peak amplitude detection.

#### `computeZeroCrossingRate(audioBuffer)`
Audio texture analysis via zero crossings.

### Audio Compression

#### `pitchBasedCompress(audioBuffer, ratio)`
Time compression that changes pitch and tempo.
- **ratio**: `number` - Compression ratio (0.8 = 20% faster)
- **Returns**: `Promise<AudioBuffer>` - Compressed audio

#### `tempoBasedCompress(audioBuffer, ratio)`
Pitch-preserving time compression (placeholder).

### Utility Functions

#### `findZeroCrossing(data, startIndex)`
Find clean audio boundaries.

#### `findAudioStart(channelData, sampleRate, threshold)`
Skip silence at beginning of audio.

#### `applyHannWindow(data)`
Apply windowing for spectral analysis.

#### `calculateBeatAlignment(loopLength, bpm)`
Validate musical timing alignment.

### Interactive Classes

#### `WaveformEditor(canvas, audioBuffer, analysis)`
Interactive waveform with draggable loop points.
- Emits `loopChange` events when points are modified
- Visual feedback with loop region highlighting
- Also available as `<WaveformEditor>` in Astro projects.

#### `LoopPlayer(audioBuffer)`
Seamless loop playback engine.
- `play()` - Start looped playback
- `stop()` - Stop playback
- `setLoopPoints(start, end)` - Update loop boundaries
- `setVolume(volume)` - Adjust playback volume
- Also available as `<LoopPlayer>` in Astro projects.

Additional Astro components:
- `<BPMDetector>` for quick BPM analysis
- `<PlecoAnalyzer>` for a full-featured interface

## Advanced Usage

### Custom Loop Analysis Workflow

```javascript
import { 
  detectBPM, 
  musicalLoopAnalysis,
  createReferenceTemplate,
  analyzeWithReference 
} from 'pleco-xa';

// Step 1: Analyze a known-good loop
const referenceBuffer = await loadAudio('perfect-loop.wav');
const referenceAnalysis = await librosaLoopAnalysis(referenceBuffer);
const template = await createReferenceTemplate(
  referenceBuffer, 
  referenceAnalysis.loopStart, 
  referenceAnalysis.loopEnd
);

// Step 2: Use template to find similar loops in longer audio
const longTrack = await loadAudio('long-track.wav');
const guidedResult = await analyzeWithReference(longTrack, template);
```

### Real-time Audio Analysis

```javascript
import { computeFFT, computeSpectralCentroid } from 'pleco-xa';

// Analyze live audio input
navigator.mediaDevices.getUserMedia({ audio: true })
  .then(stream => {
    const audioContext = new AudioContext();
    const source = audioContext.createMediaStreamSource(stream);
    const analyser = audioContext.createAnalyser();
    
    source.connect(analyser);
    
    // Get real-time spectral data
    const dataArray = new Float32Array(analyser.frequencyBinCount);
    analyser.getFloatFrequencyData(dataArray);
    
    // Use Pleco Xa for custom analysis
    const fftResult = computeFFT(dataArray);
    // ... custom processing
  });
```

## Examples

See the `/examples` directory for complete working examples:
- **Demo** - [`demo.html`](examples/demo.html) loads Pleco Xa from the unpkg CDN
  for quick testing
- **Basic Usage** - Simple BPM detection and loop finding
- **Interactive Editor** - Full waveform editor with loop controls
- **Batch Analysis** - Process multiple audio files
- **Custom Visualizations** - Build spectrograms and frequency displays
- **CDN Demo** - Quick online BPM detector using the unpkg build
- **Scroll Doppler Demo** - [`scroll-doppler.html`](examples/scroll-doppler.html)
  showcases scroll-based crossfading and tempo-matched transitions with a
  progress bar and visual overlay. Place `loop1.mp3` and `loop2.mp3` in the
  `examples` directory to try it locally.

<<<<<<< HEAD
The `examples/backend` and `examples/frontend` folders are included only as
reference material used during development. They are not intended to be fully
featured applications or starting points for production projects.

## Deploying with Stripe Checkout

Example serverless functions for integrating Pleco Xa with Stripe Checkout are provided in [deploying/railway-api](deploying/railway-api/). This example uses [Railway](https://railway.app/) to deploy two endpoints:
- `createSession.js` – creates a Checkout session
- `success.js` – verifies the payment and returns a signed token

### Setup
1. Install the Railway CLI and run `railway init` inside the `deploying/railway-api` folder.
2. Configure these environment variables:
   - `STRIPE_SECRET` – your Stripe secret key
   - `PREMIUM_PRICE_ID` – the Stripe price ID
   - `PREMIUM_TOKEN_SECRET` – secret used to sign tokens
   - `BASE_URL` – public URL of your site

Deploy with `railway up` and integrate the token with `paywall.js`. See [deploying/README.md](deploying/README.md) for more details.

=======
>>>>>>> 9dd1265e
## Browser Compatibility

Pleco Xa works in all modern browsers that support:
- Web Audio API
- ES6 Modules
- Canvas API
- File API

**Supported:** Chrome 66+, Firefox 60+, Safari 14+, Edge 79+

## Performance Notes

- **Zero Dependencies** - Pure browser implementation
- **Efficient Analysis** - Optimized algorithms for real-time use
- **Memory Conscious** - Designed for large audio files
- **Client-side Only** - No server required

## Building and Publishing

Run `npm install` to install dependencies, then `npm run build` to produce the
compiled files in `dist/`. During publishing the `prepublishOnly` script will
automatically run the build step.

```bash
npm install
npm run build
npm publish
```

Update the package version in `package.json` before publishing. The package can
be installed with `npm install pleco-xa` and is ready to publish with `npm publish`.

## Contributing

Contributions are welcome! Feel free to open issues or pull requests on GitHub.

## License

MIT License - See LICENSE file for details.

Some audio analysis techniques were adapted from ideas in the Librosa library.
---

**Pleco Xa** - Bringing musical intelligence to the browser.  
*Built with ♪ by Cameron Brooks*<|MERGE_RESOLUTION|>--- conflicted
+++ resolved
@@ -282,7 +282,6 @@
   progress bar and visual overlay. Place `loop1.mp3` and `loop2.mp3` in the
   `examples` directory to try it locally.
 
-<<<<<<< HEAD
 The `examples/backend` and `examples/frontend` folders are included only as
 reference material used during development. They are not intended to be fully
 featured applications or starting points for production projects.
@@ -303,8 +302,7 @@
 
 Deploy with `railway up` and integrate the token with `paywall.js`. See [deploying/README.md](deploying/README.md) for more details.
 
-=======
->>>>>>> 9dd1265e
+
 ## Browser Compatibility
 
 Pleco Xa works in all modern browsers that support:
