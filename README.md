--- conflicted
+++ resolved
@@ -282,21 +282,13 @@
 - **Custom Visualizations** - Build spectrograms and frequency displays
 - **CDN Demo** - Quick online BPM detector using the unpkg build
 - **Scroll Doppler Demo** - [`scroll-doppler.html`](examples/scroll-doppler.html)
-<<<<<<< HEAD
   showcases scroll-based crossfading and tempo-matched transitions. Place
   `loop1.mp3` and `loop2.mp3` in the `examples/audio` directory to try it
   locally.
 - **Astro Doppler Demo** - [`astro-doppler`](examples/astro-doppler) shows the
   same effect built with Astro. Put the loops in `astro-doppler/public` and run
   `npm run dev` from that folder.
-=======
-  demonstrates visual crossfade indicators, filter sweeps, and tempo-synced
-  transitions as you scroll. Place `loop1.mp3` and `loop2.mp3` in the
-  `examples` directory to try it locally.
-- **Railway Stripe API** - serverless example using Stripe Checkout in [`deploying/railway-api`](deploying/railway-api/)
-
-
->>>>>>> e52aef30
+
 
 
 ## Browser Compatibility
