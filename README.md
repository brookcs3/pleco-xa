--- conflicted
+++ resolved
@@ -75,14 +75,11 @@
 use in the browser or with bundlers. `dist/pleco-xa.js` is the main entry point
 referenced by `package.json`, while `dist/pleco-xa.min.js` is exposed via the
 `unpkg` field for direct CDN usage. The `prepublishOnly` script defined in
-<<<<<<< HEAD
-=======
 
 Run `npm run build` to generate the distributable bundle in the `dist/`
 directory. The build outputs `dist/index.js`, which can be used directly in the
 browser or with bundlers. The `prepublishOnly` script defined in
 
->>>>>>> f13a9624
 `package.json` automatically runs this build step before the package is
 published.
 
