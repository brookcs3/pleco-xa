# Pleco Xa

> Browser-native audio analysis engine for musical timing, BPM detection, and intelligent loop finding

**Author:** Cameron Brooks  
**Version:** 1.0.1
**License:** MIT

## Overview

Pleco Xa is a comprehensive JavaScript audio analysis library that brings advanced musical intelligence to the browser. Built entirely on Web Audio API standards, it provides sophisticated audio analysis capabilities without requiring server-side dependencies or external libraries.

## Features

### 🎵 **Musical Intelligence**
- **BPM Detection** - Autocorrelation-based tempo analysis
- **Musical Boundary Detection** - Find natural loop points based on musical structure
- **Beat Alignment** - Validate loop timing against musical divisions
- **Spectral Analysis** - Frequency content and brightness analysis

### 🔄 **Loop Analysis**
- **Intelligent Loop Detection** - Find optimal loop points using musical timing
- **Sequential Window Navigation** - Browse through audio segments systematically
- **Reference Template Matching** - Use known-good loops to find similar segments
- **Multi-candidate Analysis** - Get multiple loop options ranked by confidence

### 🎛️ **Audio Processing**
- **Time Compression** - Compress audio to fit time constraints
- **Waveform Visualization** - Interactive waveform editor
- **Zero-crossing Detection** - Clean audio boundaries
- **RMS/Peak Analysis** - Audio level and dynamics analysis

### 🎮 **Interactive Components**
- **PlecoAnalyzer** - Full analysis interface with loop playback
- **WaveformEditor** - Draggable loop point editor
- **BPMDetector** - Quick BPM detection tool
- **LoopPlayer** - Seamless loop playback with Web Audio API (Astro component available)

## Installation

```bash
npm install pleco-xa
```

## Quick Start

```javascript
import { detectBPM, librosaLoopAnalysis, WaveformEditor } from 'pleco-xa';

// Load audio file
const audioContext = new AudioContext();
const response = await fetch('audio.wav');
const arrayBuffer = await response.arrayBuffer();
const audioBuffer = await audioContext.decodeAudioData(arrayBuffer);

// Detect BPM
const bpmResult = detectBPM(audioBuffer.getChannelData(0), audioBuffer.sampleRate);
console.log(`Detected BPM: ${bpmResult.bpm}`);

// Find optimal loop points
const analysis = await librosaLoopAnalysis(audioBuffer);
console.log(`Loop: ${analysis.loopStart}s - ${analysis.loopEnd}s`);
console.log(`Musical division: ${analysis.musicalDivision} bars`);

// Create interactive waveform editor
const canvas = document.getElementById('waveform');
const editor = new WaveformEditor(canvas, audioBuffer, analysis);
```


## Build

Run `npm run build` to generate distributable bundles in the `dist/` directory.
This produces `dist/pleco-xa.js` and a minified `dist/pleco-xa.min.js` ready for
use in the browser or with bundlers. `dist/pleco-xa.js` is the main entry point
referenced by `package.json`, while `dist/pleco-xa.min.js` is exposed via the
`unpkg` field for direct CDN usage. The `prepublishOnly` script defined in
`package.json` automatically runs this build step before the package is
published.

<<<<<<< HEAD
## CDN Demo

You can load Pleco Xa directly from the unpkg CDN for quick experimentation:

```html
<script type="module">
  import { detectBPM } from "https://unpkg.com/pleco-xa@1.0.1/dist/pleco-xa.min.js";
</script>
```

See `examples/demo.html` for a simple interactive page that detects BPM from an uploaded audio file.
=======
### CDN Usage

Load the minified bundle directly from the unpkg CDN:

```html
<script type="module">
  import { detectBPM } from 'https://unpkg.com/pleco-xa@1.0.1/dist/pleco-xa.min.js';
</script>
```

See [`examples/demo.html`](examples/demo.html) for a working example.
>>>>>>> 2dd7dbdd


## Testing

Run the Jest test suite with:

```bash
npm test
```

This command executes all tests configured in `jest.config.cjs`.
## Astro Integration

Pleco Xa ships with prebuilt Astro components for easy integration into Astro projects.
You can import these from the `pleco-xa/astro` entry point.

```astro
---
import { PlecoAnalyzer, WaveformEditor, BPMDetector, LoopPlayer } from 'pleco-xa/astro';
---

<PlecoAnalyzer src="/song.mp3" />
```

## API Reference

### Core Analysis Functions

#### `detectBPM(audioData, sampleRate)`
Detect tempo using autocorrelation on onset strength.
- **audioData**: `Float32Array` - Raw audio samples
- **sampleRate**: `number` - Sample rate in Hz
- **Returns**: `{bpm: number, confidence: number}`

#### `librosaLoopAnalysis(audioBuffer, useReference)`
Main analysis engine with musical timing awareness.
- **audioBuffer**: `AudioBuffer` - Web Audio API buffer
- **useReference**: `boolean` - Use reference template matching
- **Returns**: Complete analysis object with loop points, BPM, musical info

#### `musicalLoopAnalysis(audioBuffer, bpmData)`
Musical boundary-aware loop detection.
- **audioBuffer**: `AudioBuffer` - Audio to analyze
- **bpmData**: `Object` - BPM detection results
- **Returns**: Loop candidates with musical timing confidence

### Spectral Analysis

#### `computeSpectralCentroid(audioBuffer)`
Calculate frequency content brightness.
- **Returns**: `number` - Spectral centroid in Hz

#### `computeSpectrum(audioBuffer, fftSize)`
FFT-based spectrum analysis.
- **fftSize**: `number` - FFT size (default 2048)
- **Returns**: `Array<number>` - Frequency domain data

#### `computeFFT(frame)`
Direct FFT computation for custom analysis.
- **frame**: `Float32Array` - Audio frame
- **Returns**: `Float32Array` - Interleaved real/imaginary FFT result

### Audio Processing

#### `computeRMS(audioBuffer)`
Root mean square energy calculation.

#### `computePeak(audioBuffer)`
Peak amplitude detection.

#### `computeZeroCrossingRate(audioBuffer)`
Audio texture analysis via zero crossings.

### Audio Compression

#### `pitchBasedCompress(audioBuffer, ratio)`
Time compression that changes pitch and tempo.
- **ratio**: `number` - Compression ratio (0.8 = 20% faster)
- **Returns**: `Promise<AudioBuffer>` - Compressed audio

#### `tempoBasedCompress(audioBuffer, ratio)`
Pitch-preserving time compression (placeholder).

### Utility Functions

#### `findZeroCrossing(data, startIndex)`
Find clean audio boundaries.

#### `findAudioStart(channelData, sampleRate, threshold)`
Skip silence at beginning of audio.

#### `applyHannWindow(data)`
Apply windowing for spectral analysis.

#### `calculateBeatAlignment(loopLength, bpm)`
Validate musical timing alignment.

### Interactive Classes

#### `WaveformEditor(canvas, audioBuffer, analysis)`
Interactive waveform with draggable loop points.
- Emits `loopChange` events when points are modified
- Visual feedback with loop region highlighting
- Also available as `<WaveformEditor>` in Astro projects.

#### `LoopPlayer(audioBuffer)`
Seamless loop playback engine.
- `play()` - Start looped playback
- `stop()` - Stop playback
- `setLoopPoints(start, end)` - Update loop boundaries
- `setVolume(volume)` - Adjust playback volume
- Also available as `<LoopPlayer>` in Astro projects.

Additional Astro components:
- `<BPMDetector>` for quick BPM analysis
- `<PlecoAnalyzer>` for a full-featured interface

## Advanced Usage

### Custom Loop Analysis Workflow

```javascript
import { 
  detectBPM, 
  musicalLoopAnalysis,
  createReferenceTemplate,
  analyzeWithReference 
} from 'pleco-xa';

// Step 1: Analyze a known-good loop
const referenceBuffer = await loadAudio('perfect-loop.wav');
const referenceAnalysis = await librosaLoopAnalysis(referenceBuffer);
const template = await createReferenceTemplate(
  referenceBuffer, 
  referenceAnalysis.loopStart, 
  referenceAnalysis.loopEnd
);

// Step 2: Use template to find similar loops in longer audio
const longTrack = await loadAudio('long-track.wav');
const guidedResult = await analyzeWithReference(longTrack, template);
```

### Real-time Audio Analysis

```javascript
import { computeFFT, computeSpectralCentroid } from 'pleco-xa';

// Analyze live audio input
navigator.mediaDevices.getUserMedia({ audio: true })
  .then(stream => {
    const audioContext = new AudioContext();
    const source = audioContext.createMediaStreamSource(stream);
    const analyser = audioContext.createAnalyser();
    
    source.connect(analyser);
    
    // Get real-time spectral data
    const dataArray = new Float32Array(analyser.frequencyBinCount);
    analyser.getFloatFrequencyData(dataArray);
    
    // Use Pleco Xa for custom analysis
    const fftResult = computeFFT(dataArray);
    // ... custom processing
  });
```

## Examples

See the `/examples` directory for complete working examples:
- **Demo** - [`demo.html`](examples/demo.html) loads Pleco Xa from the unpkg CDN
  for quick testing
- **Basic Usage** - Simple BPM detection and loop finding
- **Interactive Editor** - Full waveform editor with loop controls
- **Batch Analysis** - Process multiple audio files
- **Custom Visualizations** - Build spectrograms and frequency displays
- **CDN Demo** - Quick online BPM detector using the unpkg build

## Browser Compatibility

Pleco Xa works in all modern browsers that support:
- Web Audio API
- ES6 Modules
- Canvas API
- File API

**Supported:** Chrome 66+, Firefox 60+, Safari 14+, Edge 79+

## Performance Notes

- **Zero Dependencies** - Pure browser implementation
- **Efficient Analysis** - Optimized algorithms for real-time use
- **Memory Conscious** - Designed for large audio files
- **Client-side Only** - No server required

## Building and Publishing

Run `npm install` to install dependencies, then `npm run build` to produce the
compiled files in `dist/`. During publishing the `prepublishOnly` script will
automatically run the build step.

```bash
npm install
npm run build
npm publish
```

Update the package version in `package.json` before publishing. The package can
be installed with `npm install pleco-xa` and is ready to publish with `npm publish`.

## Contributing

Contributions are welcome! Feel free to open issues or pull requests on GitHub.

## License

MIT License - See LICENSE file for details.

Some audio analysis techniques were adapted from ideas in the Librosa library.
---

**Pleco Xa** - Bringing musical intelligence to the browser.  
*Built with ♪ by Cameron Brooks*<|MERGE_RESOLUTION|>--- conflicted
+++ resolved
@@ -78,7 +78,6 @@
 `package.json` automatically runs this build step before the package is
 published.
 
-<<<<<<< HEAD
 ## CDN Demo
 
 You can load Pleco Xa directly from the unpkg CDN for quick experimentation:
@@ -90,19 +89,6 @@
 ```
 
 See `examples/demo.html` for a simple interactive page that detects BPM from an uploaded audio file.
-=======
-### CDN Usage
-
-Load the minified bundle directly from the unpkg CDN:
-
-```html
-<script type="module">
-  import { detectBPM } from 'https://unpkg.com/pleco-xa@1.0.1/dist/pleco-xa.min.js';
-</script>
-```
-
-See [`examples/demo.html`](examples/demo.html) for a working example.
->>>>>>> 2dd7dbdd
 
 
 ## Testing
