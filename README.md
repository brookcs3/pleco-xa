# Pleco Xa

> Browser-native audio analysis engine for musical timing, BPM detection, and intelligent loop finding

**Author:** Cameron Brooks  
**Version:** 1.0.1
**License:** MIT

## Overview

Pleco Xa is a comprehensive JavaScript audio analysis library that brings advanced musical intelligence to the browser. Built entirely on Web Audio API standards, it provides sophisticated audio analysis capabilities without requiring server-side dependencies or external libraries.

## Features

### 🎵 **Musical Intelligence**
- **BPM Detection** - Autocorrelation-based tempo analysis
- **Musical Boundary Detection** - Find natural loop points based on musical structure
- **Beat Alignment** - Validate loop timing against musical divisions
- **Spectral Analysis** - Frequency content and brightness analysis

### 🔄 **Loop Analysis**
- **Intelligent Loop Detection** - Find optimal loop points using musical timing
- **Sequential Window Navigation** - Browse through audio segments systematically
- **Reference Template Matching** - Use known-good loops to find similar segments
- **Multi-candidate Analysis** - Get multiple loop options ranked by confidence

### 🎛️ **Audio Processing**
- **Time Compression** - Compress audio to fit time constraints
- **Waveform Visualization** - Interactive waveform editor
- **Zero-crossing Detection** - Clean audio boundaries
- **RMS/Peak Analysis** - Audio level and dynamics analysis

### 🎮 **Interactive Components**
- **WaveformEditor** - Draggable loop point editor
- **LoopPlayer** - Seamless loop playback with Web Audio API (Astro component available)

## Installation

```bash
npm install pleco-xa
```

## Quick Start

```javascript
import { detectBPM, librosaLoopAnalysis, WaveformEditor } from 'pleco-xa';

// Load audio file
const audioContext = new AudioContext();
const response = await fetch('audio.wav');
const arrayBuffer = await response.arrayBuffer();
const audioBuffer = await audioContext.decodeAudioData(arrayBuffer);

// Detect BPM
const bpmResult = detectBPM(audioBuffer.getChannelData(0), audioBuffer.sampleRate);
console.log(`Detected BPM: ${bpmResult.bpm}`);

// Find optimal loop points
const analysis = await librosaLoopAnalysis(audioBuffer);
console.log(`Loop: ${analysis.loopStart}s - ${analysis.loopEnd}s`);
console.log(`Musical division: ${analysis.musicalDivision} bars`);

// Create interactive waveform editor
const canvas = document.getElementById('waveform');
const editor = new WaveformEditor(canvas, audioBuffer, analysis);
```

<<<<<<< HEAD
=======
## Build

Run `npm run build` to generate distributable bundles in the `dist/` directory.
This produces `dist/pleco-xa.js` and a minified `dist/pleco-xa.min.js` ready for
use in the browser or with bundlers. The `prepublishOnly` script defined in
`package.json` automatically runs this build step before the package is
published.
>>>>>>> 7db53a09
## Astro Integration

Pleco Xa ships with prebuilt Astro components for easy integration into Astro projects.
You can import these from the `pleco-xa/astro` entry point.

```astro
---
import { PlecoAnalyzer } from 'pleco-xa/astro';
---

<PlecoAnalyzer src="/song.mp3" />
```

## API Reference

### Core Analysis Functions

#### `detectBPM(audioData, sampleRate)`
Detect tempo using autocorrelation on onset strength.
- **audioData**: `Float32Array` - Raw audio samples
- **sampleRate**: `number` - Sample rate in Hz
- **Returns**: `{bpm: number, confidence: number}`

#### `librosaLoopAnalysis(audioBuffer, useReference)`
Main analysis engine with musical timing awareness.
- **audioBuffer**: `AudioBuffer` - Web Audio API buffer
- **useReference**: `boolean` - Use reference template matching
- **Returns**: Complete analysis object with loop points, BPM, musical info

#### `musicalLoopAnalysis(audioBuffer, bpmData)`
Musical boundary-aware loop detection.
- **audioBuffer**: `AudioBuffer` - Audio to analyze
- **bpmData**: `Object` - BPM detection results
- **Returns**: Loop candidates with musical timing confidence

### Spectral Analysis

#### `computeSpectralCentroid(audioBuffer)`
Calculate frequency content brightness.
- **Returns**: `number` - Spectral centroid in Hz

#### `computeSpectrum(audioBuffer, fftSize)`
FFT-based spectrum analysis.
- **fftSize**: `number` - FFT size (default 2048)
- **Returns**: `Array<number>` - Frequency domain data

#### `computeFFT(frame)`
Direct FFT computation for custom analysis.
- **frame**: `Float32Array` - Audio frame
- **Returns**: `Float32Array` - Interleaved real/imaginary FFT result

### Audio Processing

#### `computeRMS(audioBuffer)`
Root mean square energy calculation.

#### `computePeak(audioBuffer)`
Peak amplitude detection.

#### `computeZeroCrossingRate(audioBuffer)`
Audio texture analysis via zero crossings.

### Audio Compression

#### `pitchBasedCompress(audioBuffer, ratio)`
Time compression that changes pitch and tempo.
- **ratio**: `number` - Compression ratio (0.8 = 20% faster)
- **Returns**: `Promise<AudioBuffer>` - Compressed audio

#### `tempoBasedCompress(audioBuffer, ratio)`
Pitch-preserving time compression (placeholder).

### Utility Functions

#### `findZeroCrossing(data, startIndex)`
Find clean audio boundaries.

#### `findAudioStart(channelData, sampleRate, threshold)`
Skip silence at beginning of audio.

#### `applyHannWindow(data)`
Apply windowing for spectral analysis.

#### `calculateBeatAlignment(loopLength, bpm)`
Validate musical timing alignment.

### Interactive Classes

#### `WaveformEditor(canvas, audioBuffer, analysis)`
Interactive waveform with draggable loop points.
- Emits `loopChange` events when points are modified
- Visual feedback with loop region highlighting

#### `LoopPlayer(audioBuffer)`
Seamless loop playback engine.
- `play()` - Start looped playback
- `stop()` - Stop playback
- `setLoopPoints(start, end)` - Update loop boundaries
- `setVolume(volume)` - Adjust playback volume
- Also available as `<LoopPlayer>` in Astro projects.

## Advanced Usage

### Custom Loop Analysis Workflow

```javascript
import { 
  detectBPM, 
  musicalLoopAnalysis,
  createReferenceTemplate,
  analyzeWithReference 
} from 'pleco-xa';

// Step 1: Analyze a known-good loop
const referenceBuffer = await loadAudio('perfect-loop.wav');
const referenceAnalysis = await librosaLoopAnalysis(referenceBuffer);
const template = await createReferenceTemplate(
  referenceBuffer, 
  referenceAnalysis.loopStart, 
  referenceAnalysis.loopEnd
);

// Step 2: Use template to find similar loops in longer audio
const longTrack = await loadAudio('long-track.wav');
const guidedResult = await analyzeWithReference(longTrack, template);
```

### Real-time Audio Analysis

```javascript
import { computeFFT, computeSpectralCentroid } from 'pleco-xa';

// Analyze live audio input
navigator.mediaDevices.getUserMedia({ audio: true })
  .then(stream => {
    const audioContext = new AudioContext();
    const source = audioContext.createMediaStreamSource(stream);
    const analyser = audioContext.createAnalyser();
    
    source.connect(analyser);
    
    // Get real-time spectral data
    const dataArray = new Float32Array(analyser.frequencyBinCount);
    analyser.getFloatFrequencyData(dataArray);
    
    // Use Pleco Xa for custom analysis
    const fftResult = computeFFT(dataArray);
    // ... custom processing
  });
```

## Examples

See the `/examples` directory for complete working examples:
- **Basic Usage** - Simple BPM detection and loop finding
- **Interactive Editor** - Full waveform editor with loop controls
- **Batch Analysis** - Process multiple audio files
- **Custom Visualizations** - Build spectrograms and frequency displays

## Browser Compatibility

Pleco Xa works in all modern browsers that support:
- Web Audio API
- ES6 Modules
- Canvas API
- File API

**Supported:** Chrome 66+, Firefox 60+, Safari 14+, Edge 79+

## Performance Notes

- **Zero Dependencies** - Pure browser implementation
- **Efficient Analysis** - Optimized algorithms for real-time use
- **Memory Conscious** - Designed for large audio files
- **Client-side Only** - No server required

## Building and Publishing

Run `npm install` to install dependencies, then `npm run build` to produce the
compiled files in `dist/`. During publishing the `prepublishOnly` script will
automatically run the build step.

```bash
npm install
npm run build
npm publish
```

Update the package version in `package.json` before publishing. The project is
marked as `private`; remove that flag if releasing publicly.

## Contributing

This is a private repository. For access or questions, contact Cameron Brooks.

## License

MIT License - See LICENSE file for details.

Some parts of the code were inspired by Libra.
---

**Pleco Xa** - Bringing musical intelligence to the browser.  
*Built with ♪ by Cameron Brooks*<|MERGE_RESOLUTION|>--- conflicted
+++ resolved
@@ -65,8 +65,7 @@
 const editor = new WaveformEditor(canvas, audioBuffer, analysis);
 ```
 
-<<<<<<< HEAD
-=======
+
 ## Build
 
 Run `npm run build` to generate distributable bundles in the `dist/` directory.
@@ -74,7 +73,6 @@
 use in the browser or with bundlers. The `prepublishOnly` script defined in
 `package.json` automatically runs this build step before the package is
 published.
->>>>>>> 7db53a09
 ## Astro Integration
 
 Pleco Xa ships with prebuilt Astro components for easy integration into Astro projects.
