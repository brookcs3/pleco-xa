# Pleco Xa

> Browser-native audio analysis engine for musical timing, BPM detection, and intelligent loop finding

**Author:** Cameron Brooks  
**Version:** 1.0.1
**License:** MIT

## Overview

Pleco Xa is a comprehensive JavaScript audio analysis library that brings advanced musical intelligence to the browser. Built entirely on Web Audio API standards, it provides sophisticated audio analysis capabilities without requiring server-side dependencies or external libraries.

## Features

### 🎵 **Musical Intelligence**
- **BPM Detection** - Autocorrelation-based tempo analysis
- **Musical Boundary Detection** - Find natural loop points based on musical structure
- **Beat Alignment** - Validate loop timing against musical divisions
- **Spectral Analysis** - Frequency content and brightness analysis

### 🔄 **Loop Analysis**
- **Intelligent Loop Detection** - Find optimal loop points using musical timing
- **Sequential Window Navigation** - Browse through audio segments systematically
- **Reference Template Matching** - Use known-good loops to find similar segments
- **Multi-candidate Analysis** - Get multiple loop options ranked by confidence

### 🎛️ **Audio Processing**
- **Time Compression** - Compress audio to fit time constraints
- **Waveform Visualization** - Interactive waveform editor
- **Zero-crossing Detection** - Clean audio boundaries
- **RMS/Peak Analysis** - Audio level and dynamics analysis

### 🎮 **Interactive Components**
- **WaveformEditor** - Draggable loop point editor
- **LoopPlayer** - Seamless loop playback with Web Audio API (Astro component available)

## Installation

```bash
npm install pleco-xa
```

## Quick Start

```javascript
import { detectBPM, librosaLoopAnalysis, WaveformEditor } from 'pleco-xa';

// Load audio file
const audioContext = new AudioContext();
const response = await fetch('audio.wav');
const arrayBuffer = await response.arrayBuffer();
const audioBuffer = await audioContext.decodeAudioData(arrayBuffer);

// Detect BPM
const bpmResult = detectBPM(audioBuffer.getChannelData(0), audioBuffer.sampleRate);
console.log(`Detected BPM: ${bpmResult.bpm}`);

// Find optimal loop points
const analysis = await librosaLoopAnalysis(audioBuffer);
console.log(`Loop: ${analysis.loopStart}s - ${analysis.loopEnd}s`);
console.log(`Musical division: ${analysis.musicalDivision} bars`);

// Create interactive waveform editor
const canvas = document.getElementById('waveform');
const editor = new WaveformEditor(canvas, audioBuffer, analysis);
```


## Build

<<<<<<< HEAD
Run `npm run build` to generate distributable bundles in the `dist/` directory.
This produces `dist/pleco-xa.js` and a minified `dist/pleco-xa.min.js` ready for
use in the browser or with bundlers. The `prepublishOnly` script defined in
`package.json` automatically runs this build step before the package is
published.

## Testing

Run `npm test` to execute the Jest test suite.

=======
Run `npm run build` to generate the distributable bundle in the `dist/`
directory. This produces `dist/index.js` ready for use in the browser or with
bundlers. The `prepublishOnly` script defined in `package.json` automatically
runs this build step before the package is published.

To create distributable bundles, run:

```bash
npm run build
```

This outputs `dist/pleco-xa.js` and `dist/pleco-xa.min.js`. The `prepublishOnly` script runs this build automatically before publishing.
>>>>>>> 27a0b0ca
## Astro Integration

Pleco Xa ships with prebuilt Astro components for easy integration into Astro projects.
You can import these from the `pleco-xa/astro` entry point.

```astro
---
import { PlecoAnalyzer } from 'pleco-xa/astro';
---

<PlecoAnalyzer src="/song.mp3" />
```

## API Reference

### Core Analysis Functions

#### `detectBPM(audioData, sampleRate)`
Detect tempo using autocorrelation on onset strength.
- **audioData**: `Float32Array` - Raw audio samples
- **sampleRate**: `number` - Sample rate in Hz
- **Returns**: `{bpm: number, confidence: number}`

#### `librosaLoopAnalysis(audioBuffer, useReference)`
Main analysis engine with musical timing awareness.
- **audioBuffer**: `AudioBuffer` - Web Audio API buffer
- **useReference**: `boolean` - Use reference template matching
- **Returns**: Complete analysis object with loop points, BPM, musical info

#### `musicalLoopAnalysis(audioBuffer, bpmData)`
Musical boundary-aware loop detection.
- **audioBuffer**: `AudioBuffer` - Audio to analyze
- **bpmData**: `Object` - BPM detection results
- **Returns**: Loop candidates with musical timing confidence

### Spectral Analysis

#### `computeSpectralCentroid(audioBuffer)`
Calculate frequency content brightness.
- **Returns**: `number` - Spectral centroid in Hz

#### `computeSpectrum(audioBuffer, fftSize)`
FFT-based spectrum analysis.
- **fftSize**: `number` - FFT size (default 2048)
- **Returns**: `Array<number>` - Frequency domain data

#### `computeFFT(frame)`
Direct FFT computation for custom analysis.
- **frame**: `Float32Array` - Audio frame
- **Returns**: `Float32Array` - Interleaved real/imaginary FFT result

### Audio Processing

#### `computeRMS(audioBuffer)`
Root mean square energy calculation.

#### `computePeak(audioBuffer)`
Peak amplitude detection.

#### `computeZeroCrossingRate(audioBuffer)`
Audio texture analysis via zero crossings.

### Audio Compression

#### `pitchBasedCompress(audioBuffer, ratio)`
Time compression that changes pitch and tempo.
- **ratio**: `number` - Compression ratio (0.8 = 20% faster)
- **Returns**: `Promise<AudioBuffer>` - Compressed audio

#### `tempoBasedCompress(audioBuffer, ratio)`
Pitch-preserving time compression (placeholder).

### Utility Functions

#### `findZeroCrossing(data, startIndex)`
Find clean audio boundaries.

#### `findAudioStart(channelData, sampleRate, threshold)`
Skip silence at beginning of audio.

#### `applyHannWindow(data)`
Apply windowing for spectral analysis.

#### `calculateBeatAlignment(loopLength, bpm)`
Validate musical timing alignment.

### Interactive Classes

#### `WaveformEditor(canvas, audioBuffer, analysis)`
Interactive waveform with draggable loop points.
- Emits `loopChange` events when points are modified
- Visual feedback with loop region highlighting

#### `LoopPlayer(audioBuffer)`
Seamless loop playback engine.
- `play()` - Start looped playback
- `stop()` - Stop playback
- `setLoopPoints(start, end)` - Update loop boundaries
- `setVolume(volume)` - Adjust playback volume
- Also available as `<LoopPlayer>` in Astro projects.

## Advanced Usage

### Custom Loop Analysis Workflow

```javascript
import { 
  detectBPM, 
  musicalLoopAnalysis,
  createReferenceTemplate,
  analyzeWithReference 
} from 'pleco-xa';

// Step 1: Analyze a known-good loop
const referenceBuffer = await loadAudio('perfect-loop.wav');
const referenceAnalysis = await librosaLoopAnalysis(referenceBuffer);
const template = await createReferenceTemplate(
  referenceBuffer, 
  referenceAnalysis.loopStart, 
  referenceAnalysis.loopEnd
);

// Step 2: Use template to find similar loops in longer audio
const longTrack = await loadAudio('long-track.wav');
const guidedResult = await analyzeWithReference(longTrack, template);
```

### Real-time Audio Analysis

```javascript
import { computeFFT, computeSpectralCentroid } from 'pleco-xa';

// Analyze live audio input
navigator.mediaDevices.getUserMedia({ audio: true })
  .then(stream => {
    const audioContext = new AudioContext();
    const source = audioContext.createMediaStreamSource(stream);
    const analyser = audioContext.createAnalyser();
    
    source.connect(analyser);
    
    // Get real-time spectral data
    const dataArray = new Float32Array(analyser.frequencyBinCount);
    analyser.getFloatFrequencyData(dataArray);
    
    // Use Pleco Xa for custom analysis
    const fftResult = computeFFT(dataArray);
    // ... custom processing
  });
```

## Examples

See the `/examples` directory for complete working examples:
- **Basic Usage** - Simple BPM detection and loop finding
- **Interactive Editor** - Full waveform editor with loop controls
- **Batch Analysis** - Process multiple audio files
- **Custom Visualizations** - Build spectrograms and frequency displays

## Browser Compatibility

Pleco Xa works in all modern browsers that support:
- Web Audio API
- ES6 Modules
- Canvas API
- File API

**Supported:** Chrome 66+, Firefox 60+, Safari 14+, Edge 79+

## Performance Notes

- **Zero Dependencies** - Pure browser implementation
- **Efficient Analysis** - Optimized algorithms for real-time use
- **Memory Conscious** - Designed for large audio files
- **Client-side Only** - No server required

## Building and Publishing

Run `npm install` to install dependencies, then `npm run build` to produce the
compiled files in `dist/`. During publishing the `prepublishOnly` script will
automatically run the build step.

```bash
npm install
npm run build
npm publish
```

Update the package version in `package.json` before publishing. The project is
marked as `private`; remove that flag if releasing publicly.

## Contributing

This is a private repository. For access or questions, contact Cameron Brooks.

## License

MIT License - See LICENSE file for details.

Some audio analysis techniques were adapted from ideas in the Librosa library.
---

**Pleco Xa** - Bringing musical intelligence to the browser.  
*Built with ♪ by Cameron Brooks*<|MERGE_RESOLUTION|>--- conflicted
+++ resolved
@@ -68,7 +68,6 @@
 
 ## Build
 
-<<<<<<< HEAD
 Run `npm run build` to generate distributable bundles in the `dist/` directory.
 This produces `dist/pleco-xa.js` and a minified `dist/pleco-xa.min.js` ready for
 use in the browser or with bundlers. The `prepublishOnly` script defined in
@@ -79,7 +78,6 @@
 
 Run `npm test` to execute the Jest test suite.
 
-=======
 Run `npm run build` to generate the distributable bundle in the `dist/`
 directory. This produces `dist/index.js` ready for use in the browser or with
 bundlers. The `prepublishOnly` script defined in `package.json` automatically
@@ -92,7 +90,6 @@
 ```
 
 This outputs `dist/pleco-xa.js` and `dist/pleco-xa.min.js`. The `prepublishOnly` script runs this build automatically before publishing.
->>>>>>> 27a0b0ca
 ## Astro Integration
 
 Pleco Xa ships with prebuilt Astro components for easy integration into Astro projects.
