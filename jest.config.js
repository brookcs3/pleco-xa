export default {
<<<<<<< HEAD
  testEnvironment: 'node',

=======
  testEnvironment: "node",
  coverage: true,
>>>>>>> 6fb3fffe
};<|MERGE_RESOLUTION|>--- conflicted
+++ resolved
@@ -1,9 +1,5 @@
 export default {
-<<<<<<< HEAD
   testEnvironment: 'node',
 
-=======
-  testEnvironment: "node",
-  coverage: true,
->>>>>>> 6fb3fffe
+
 };