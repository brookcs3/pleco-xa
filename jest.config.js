export default {
<<<<<<< HEAD
  testEnvironment: 'node',
=======
  testEnvironment: "node",
>>>>>>> 49d2d5cc
};<|MERGE_RESOLUTION|>--- conflicted
+++ resolved
@@ -1,7 +1,4 @@
 export default {
-<<<<<<< HEAD
   testEnvironment: 'node',
-=======
-  testEnvironment: "node",
->>>>>>> 49d2d5cc
+
 };