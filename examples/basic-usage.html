--- conflicted
+++ resolved
@@ -71,11 +71,8 @@
       computeRMS,
       computePeak,
       LoopPlayer
-<<<<<<< HEAD
     } from 'https://unpkg.com/pleco-xa@1.0.1/dist/pleco-xa.min.js';
-=======
-    } from '../dist/index.js';
->>>>>>> 1e3d7ee0
+
 
     let currentPlayer = null;
 
