<<<<<<< HEAD
/**
 * Audio utility functions
 * Part of Pleco Xa audio analysis engine
 */

import { debugLog } from './debug.js';

export function computeRMS(audioBuffer) {
  const channel = audioBuffer.getChannelData(0);
  let sum = 0;
  for (let i = 0; i < channel.length; i++) {
    const v = channel[i];
    sum += v * v;
  }
  return Math.sqrt(sum / channel.length);
}

export function computePeak(audioBuffer) {
  const channel = audioBuffer.getChannelData(0);
  let max = 0;
  for (let i = 0; i < channel.length; i++) {
    const v = Math.abs(channel[i]);
    if (v > max) max = v;
  }
  return max;
}

export function computeZeroCrossingRate(audioBuffer) {
  const data = audioBuffer.getChannelData(0);
  let crossings = 0;
  for (let i = 1; i < data.length; i++) {
    if ((data[i] >= 0) !== (data[i - 1] >= 0)) {
      crossings++;
    }
  }
  return crossings / data.length;
}

/**
 * Find zero crossing point in audio data for clean boundaries
 * @param {Float32Array} data - Audio data
 * @param {number} startIndex - Starting index to search from
 * @returns {number} Index of zero crossing
 */
export function findZeroCrossing(data, startIndex) {
  for (let i = startIndex; i < data.length - 1; i++) {
    if (data[i] >= 0 && data[i + 1] < 0) {
      return i;
    }
  }
  return startIndex;
}

/**
 * Find first non-silent region in audio
 * @param {Float32Array} channelData - Audio channel data
 * @param {number} sampleRate - Sample rate
 * @param {number} threshold - Silence threshold (default 0.01)
 * @returns {number} Sample index where audio content starts
 */
export function findAudioStart(channelData, sampleRate, threshold = 0.01) {
  const windowSize = Math.floor(sampleRate * 0.1); // 100ms windows
  
  for (let i = 0; i < channelData.length - windowSize; i += windowSize) {
    const window = channelData.slice(i, i + windowSize);
    const rms = Math.sqrt(window.reduce((sum, sample) => sum + sample * sample, 0) / windowSize);
    
    if (rms > threshold) {
      // Found audio content, back up slightly and find zero crossing
      const startSearch = Math.max(0, i - windowSize);
      return findZeroCrossing(channelData, startSearch);
    }
  }
  
  return 0; // Fallback to beginning
}

/**
 * Apply Hann window to audio data for spectral analysis
 * @param {Float32Array} data - Input audio data
 * @returns {Float32Array} Windowed audio data
 */
export function applyHannWindow(data) {
  const windowed = new Float32Array(data.length);
  for (let i = 0; i < data.length; i++) {
    const window = 0.5 * (1 - Math.cos(2 * Math.PI * i / (data.length - 1)));
    windowed[i] = data[i] * window;
  }
  return windowed;
}

/**
 * Create reference template from known-good loop
 * @param {AudioBuffer} audioBuffer - Audio buffer
 * @param {number} loopStart - Loop start time in seconds
 * @param {number} loopEnd - Loop end time in seconds
 * @returns {Promise<Object>} Reference template object
 */
export async function createReferenceTemplate(audioBuffer, loopStart, loopEnd) {
  const channelData = audioBuffer.getChannelData(0);
  const sampleRate = audioBuffer.sampleRate;
  const startSample = Math.floor(loopStart * sampleRate);
  const endSample = Math.floor(loopEnd * sampleRate);
  
  // Extract the reference loop segment
  const loopSegment = channelData.slice(startSample, endSample);
  
  // Import heavy spectral helper lazily
  const { computeSpectralCentroid } = await import('../core/spectral.js');
  
  // Compute reference characteristics
  const template = {
    duration: loopEnd - loopStart,
    samples: loopSegment.length,
    rms: computeRMS(audioBuffer),
    peak: computePeak(audioBuffer),
    spectralCentroid: computeSpectralCentroid(audioBuffer),
    zeroCrossingRate: computeZeroCrossingRate(audioBuffer),
    segment: loopSegment,
    sampleRate: sampleRate
  };
  
  debugLog('Reference template created:', template);
  return template;
}

/**
 * Analyze longer track using reference template
 * @param {AudioBuffer} audioBuffer - Audio buffer to analyze
 * @param {Object} template - Reference template
 * @returns {Promise<Object>} Analysis results
 */
export async function analyzeWithReference(audioBuffer, template) {
  const channelData = audioBuffer.getChannelData(0);
  const sampleRate = audioBuffer.sampleRate;
  const totalSamples = channelData.length;
  
  const templateLength = template.segment.length;
  const stepSize = Math.floor(sampleRate * 0.1); // Check every 100ms
  
  debugLog(`Reference analysis: scanning ${totalSamples} samples with template of ${templateLength} samples`);
  
  let bestMatch = {
    position: 0,
    correlation: -Infinity,
    confidence: 0
  };
  
  // Slide the template across the audio to find best match
  for (let pos = 0; pos < totalSamples - templateLength; pos += stepSize) {
    const segment = channelData.slice(pos, pos + templateLength);
    
    // Skip if segment is mostly silence
    const segmentRMS = Math.sqrt(segment.reduce((sum, val) => sum + val * val, 0) / segment.length);
    if (segmentRMS < template.rms * 0.3) continue;
    
    // Cross-correlation with template
    let correlation = 0;
    for (let i = 0; i < templateLength; i++) {
      correlation += segment[i] * template.segment[i];
    }
    
    correlation /= templateLength;
    
    if (correlation > bestMatch.correlation) {
      bestMatch = {
        position: pos,
        correlation: correlation,
        confidence: correlation / Math.max(template.rms, segmentRMS)
      };
    }
  }
  
  // Refine the match with precise zero-crossing
  const startSample = findZeroCrossing(channelData, bestMatch.position);
  const endSample = findZeroCrossing(channelData, bestMatch.position + templateLength);
  
  const result = {
    loopStart: startSample / sampleRate,
    loopEnd: endSample / sampleRate,
    confidence: bestMatch.confidence,
    referenceMatch: bestMatch.correlation,
    templateUsed: true
  };
  
  debugLog('Reference-guided result:', result);
  return result;
}
=======
>>>>>>> 1bb5444d
<|MERGE_RESOLUTION|>--- conflicted
+++ resolved
@@ -1,4 +1,3 @@
-<<<<<<< HEAD
 /**
  * Audio utility functions
  * Part of Pleco Xa audio analysis engine
@@ -187,5 +186,3 @@
   debugLog('Reference-guided result:', result);
   return result;
 }
-=======
->>>>>>> 1bb5444d
