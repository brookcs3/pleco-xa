--- conflicted
+++ resolved
@@ -29,14 +29,9 @@
 
     expect(result.isFullTrack).toBe(false)
     expect(result.loopStart).toBeCloseTo(0, 2)
-<<<<<<< HEAD
     expect(result.loopEnd).toBeGreaterThan(1)
     expect(result.loopEnd).toBeLessThanOrEqual(buffer.duration)
-=======
-    // With a simple repeating signal, the detected loop should span one bar
-    // (2 seconds for 120 BPM), which is half the buffer duration
-    expect(result.loopEnd).toBeCloseTo(buffer.duration / 2, 1)
->>>>>>> 072d14ba
+
   })
 })
 
