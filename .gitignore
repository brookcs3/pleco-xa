--- conflicted
+++ resolved
@@ -66,9 +66,5 @@
 
 # Yarn Integrity file
 .yarn-integrity
-<<<<<<< HEAD
 
-# Untracked experimental directory
-=======
->>>>>>> 0d67c738
 BeaatsLoops/