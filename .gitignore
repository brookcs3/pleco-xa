# Dependencies
node_modules/
npm-debug.log*
yarn-debug.log*
yarn-error.log*
lerna-debug.log*
.pnpm-debug.log*

# Build outputs
dist/
build/
*.tsbuildinfo

# Environment
.env
.env.local
.env.development.local
.env.test.local
.env.production.local

# Editor directories and files
.vscode/
.idea/
*.swp
*.swo
*~

# OS generated files
.DS_Store
.DS_Store?
._*
.Spotlight-V100
.Trashes
ehthumbs.db
Thumbs.db

# Runtime data
pids
*.pid
*.seed
*.pid.lock

# Coverage directory used by tools like istanbul
coverage/
*.lcov

# Logs
logs
*.log

# Temporary folders
tmp/
temp/

# Audio files (for examples)
examples/*.wav
examples/*.mp3
examples/*.aiff
examples/*.aif

# Optional npm cache
.npm

# Optional eslint cache
.eslintcache

# Yarn Integrity file
.yarn-integrity
<<<<<<< HEAD
=======

>>>>>>> e52aef30
BeaatsLoops/<|MERGE_RESOLUTION|>--- conflicted
+++ resolved
@@ -66,8 +66,5 @@
 
 # Yarn Integrity file
 .yarn-integrity
-<<<<<<< HEAD
-=======
 
->>>>>>> e52aef30
 BeaatsLoops/