--- conflicted
+++ resolved
@@ -66,8 +66,5 @@
 
 # Yarn Integrity file
 .yarn-integrity
-<<<<<<< HEAD
-=======
 
->>>>>>> c4167c05
 BeaatsLoops/