--- conflicted
+++ resolved
@@ -1,6 +1,5 @@
 import { nodeResolve } from '@rollup/plugin-node-resolve';
 
-<<<<<<< HEAD
 const basePlugins = [nodeResolve()];
 
 export default [
@@ -23,14 +22,3 @@
     plugins: [...basePlugins, terser()],
   },
 ];
-=======
-export default {
-  input: 'src/index.js',
-  output: {
-    file: 'dist/index.js',
-    format: 'esm',
-    sourcemap: true
-  },
-  plugins: [nodeResolve()]
-};
->>>>>>> 67192894
