--- conflicted
+++ resolved
@@ -21,8 +21,4 @@
     },
     plugins: [...basePlugins, terser()],
   },
-<<<<<<< HEAD
-];
-=======
-];
->>>>>>> f13a9624
+];