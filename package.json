--- conflicted
+++ resolved
@@ -12,10 +12,6 @@
     "dev": "rollup -c -w",
     "prepublishOnly": "npm run build",
     "test": "node --experimental-vm-modules node_modules/jest/bin/jest.js"
-<<<<<<< HEAD
-=======
-
->>>>>>> 12392e8c
   },
   "keywords": [
     "audio",
