{
  "name": "pleco-xa",
  "version": "1.0.1",
  "description": "Browser-native audio analysis engine for musical timing, BPM detection, and intelligent loop finding",
  "main": "dist/pleco-xa.js",
  "module": "dist/pleco-xa.js",
  "unpkg": "dist/pleco-xa.min.js",
  "astro": "./astro/index.js",
  "type": "module",
  "scripts": {
    "build": "rollup -c",
    "dev": "rollup -c -w",
    "prepublishOnly": "npm run build",
<<<<<<< HEAD
    "test": "node --experimental-vm-modules node_modules/jest/bin/jest.js"
=======
    "test": "node --experimental-vm-modules node_modules/jest/bin/jest.js --config jest.config.cjs"
>>>>>>> b03c3fc9
  },
  "keywords": [
    "audio",
    "analysis",
    "bpm",
    "loops",
    "music",
    "web-audio",
    "browser",
    "librosa",
    "spectral-analysis",
    "musical-timing"
  ],
  "author": "Cameron Brooks",
  "license": "MIT",
  "repository": {
    "type": "git",
    "url": "https://github.com/brookcs3/pleco-xa.git"
  },
  "homepage": "https://github.com/brookcs3/pleco-xa#readme",
  "bugs": {
    "url": "https://github.com/brookcs3/pleco-xa/issues"
  },
  "private": false,
  "devDependencies": {
    "rollup": "^4.0.0",
    "@rollup/plugin-node-resolve": "^15.0.0",
    "@rollup/plugin-terser": "^0.4.0",
    "jest": "^29.7.0",
    "web-audio-test-api": "file:./web-audio-test-api"
  },
  "files": [
    "dist/",
    "src/",
    "astro/",
    "README.md",
    "LICENSE"
  ],
  "engines": {
    "node": ">=14.0.0"
  }
}<|MERGE_RESOLUTION|>--- conflicted
+++ resolved
@@ -11,11 +11,8 @@
     "build": "rollup -c",
     "dev": "rollup -c -w",
     "prepublishOnly": "npm run build",
-<<<<<<< HEAD
     "test": "node --experimental-vm-modules node_modules/jest/bin/jest.js"
-=======
-    "test": "node --experimental-vm-modules node_modules/jest/bin/jest.js --config jest.config.cjs"
->>>>>>> b03c3fc9
+
   },
   "keywords": [
     "audio",
