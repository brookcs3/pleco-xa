{
  "name": "pleco-xa",
  "version": "1.0.1",
  "description": "Browser-native audio analysis engine for musical timing, BPM detection, and intelligent loop finding",
  "main": "dist/pleco-xa.js",
  "module": "dist/pleco-xa.js",
  "unpkg": "dist/pleco-xa.min.js",
  "astro": "./astro/index.js",
  "type": "module",
  "scripts": {
    "build": "rollup -c",
    "dev": "rollup -c -w",
    "prepublishOnly": "npm run build",
<<<<<<< HEAD

=======
>>>>>>> 8a3dd302
    "test": "node --experimental-vm-modules ./node_modules/jest/bin/jest.js"
  },
  "keywords": [
    "audio",
    "analysis",
    "bpm",
    "loops",
    "music",
    "web-audio",
    "browser",
    "librosa",
    "spectral-analysis",
    "musical-timing"
  ],
  "author": "Cameron Brooks",
  "license": "MIT",
  "repository": {
    "type": "git",
    "url": "https://github.com/brookcs3/pleco-xa.git"
  },
  "homepage": "https://github.com/brookcs3/pleco-xa#readme",
  "bugs": {
    "url": "https://github.com/brookcs3/pleco-xa/issues"
  },
  "private": false,
  "devDependencies": {
    "rollup": "^4.0.0",
    "@rollup/plugin-node-resolve": "^15.0.0",
    "@rollup/plugin-terser": "^0.4.0",
    "jest": "^29.7.0",
    "web-audio-test-api": "file:./web-audio-test-api"
  },
  "files": [
    "dist/",
    "src/",
    "astro/",
    "README.md",
    "LICENSE"
  ],
  "engines": {
    "node": ">=14.0.0"
  }
}<|MERGE_RESOLUTION|>--- conflicted
+++ resolved
@@ -11,10 +11,6 @@
     "build": "rollup -c",
     "dev": "rollup -c -w",
     "prepublishOnly": "npm run build",
-<<<<<<< HEAD
-
-=======
->>>>>>> 8a3dd302
     "test": "node --experimental-vm-modules ./node_modules/jest/bin/jest.js"
   },
   "keywords": [
