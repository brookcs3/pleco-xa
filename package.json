--- conflicted
+++ resolved
@@ -11,11 +11,8 @@
     "build": "rollup -c",
     "dev": "rollup -c -w",
     "prepublishOnly": "npm run build",
-<<<<<<< HEAD
     "test": "node --experimental-vm-modules ./node_modules/jest/bin/jest.js"
-=======
-    "test": "node --experimental-vm-modules node_modules/jest/bin/jest.js"
->>>>>>> 27a36eaa
+
   },
   "keywords": [
     "audio",
