--- conflicted
+++ resolved
@@ -11,12 +11,7 @@
     "build": "rollup -c",
     "dev": "rollup -c -w",
     "prepublishOnly": "npm run build",
-<<<<<<< HEAD
     "test": "node --experimental-vm-modules node_modules/jest/bin/jest.js"
-=======
-    "test": "node --experimental-vm-modules ./node_modules/jest/bin/jest.js"
-
->>>>>>> 2dd7dbdd
   },
   "keywords": [
     "audio",
